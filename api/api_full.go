--- conflicted
+++ resolved
@@ -299,13 +299,9 @@
 	// ClientRemoveImport removes file import
 	ClientRemoveImport(ctx context.Context, importID multistore.StoreID) error //perm:admin
 	// ClientStartDeal proposes a deal with a miner.
-<<<<<<< HEAD
-	ClientStartDeal(ctx context.Context, params *StartDealParams) (*cid.Cid, error)
+	ClientStartDeal(ctx context.Context, params *StartDealParams) (*cid.Cid, error) //perm:admin
 	// ClientStatelessDeal fire-and-forget-proposes an offline deal to a miner without subsequent tracking.
-	ClientStatelessDeal(ctx context.Context, params *StartDealParams) (*cid.Cid, error)
-=======
-	ClientStartDeal(ctx context.Context, params *StartDealParams) (*cid.Cid, error) //perm:admin
->>>>>>> eede19fb
+	ClientStatelessDeal(ctx context.Context, params *StartDealParams) (*cid.Cid, error) //perm:write
 	// ClientGetDealInfo returns the latest information about a given deal.
 	ClientGetDealInfo(context.Context, cid.Cid) (*DealInfo, error) //perm:read
 	// ClientListDeals returns information about the deals made by the local client.
