package sealer

import (
	"context"
	"encoding/json"
	"io"
	"os"
	"reflect"
	"runtime"
	"sync"
	"sync/atomic"
	"time"

	"github.com/elastic/go-sysinfo"
	"github.com/google/uuid"
	"github.com/hashicorp/go-multierror"
	"github.com/ipfs/go-cid"
	"golang.org/x/xerrors"

	ffi "github.com/filecoin-project/filecoin-ffi"
	"github.com/filecoin-project/go-state-types/abi"
	"github.com/filecoin-project/go-state-types/proof"
	"github.com/filecoin-project/go-statestore"

	"github.com/filecoin-project/lotus/storage/paths"
	"github.com/filecoin-project/lotus/storage/sealer/ffiwrapper"
	"github.com/filecoin-project/lotus/storage/sealer/sealtasks"
	"github.com/filecoin-project/lotus/storage/sealer/storiface"
)

var pathTypes = []storiface.SectorFileType{storiface.FTUnsealed, storiface.FTSealed, storiface.FTCache, storiface.FTUpdate, storiface.FTUpdateCache}

type WorkerConfig struct {
	TaskTypes []sealtasks.TaskType
	NoSwap    bool

	// os.Hostname if not set
	Name string

	// IgnoreResourceFiltering enables task distribution to happen on this
	// worker regardless of its currently available resources. Used in testing
	// with the local worker.
	IgnoreResourceFiltering bool

	MaxParallelChallengeReads int           // 0 = no limit
	ChallengeReadTimeout      time.Duration // 0 = no timeout
}

// used do provide custom proofs impl (mostly used in testing)
type ExecutorFunc func(ffiExec ExecutorFunc) (storiface.Storage, error)
type EnvFunc func(string) (string, bool)

type LocalWorker struct {
	storage    paths.Store
	localStore *paths.Local
	sindex     paths.SectorIndex
	ret        storiface.WorkerReturn
	executor   ExecutorFunc
	noSwap     bool
	envLookup  EnvFunc

	name string

	// see equivalent field on WorkerConfig.
	ignoreResources bool

	ct          *workerCallTracker
	acceptTasks map[sealtasks.TaskType]struct{}
	running     sync.WaitGroup
	taskLk      sync.Mutex

	challengeThrottle    chan struct{}
	challengeReadTimeout time.Duration

	session     uuid.UUID
	testDisable int64
	closing     chan struct{}
}

func newLocalWorker(executor ExecutorFunc, wcfg WorkerConfig, envLookup EnvFunc, store paths.Store, local *paths.Local, sindex paths.SectorIndex, ret storiface.WorkerReturn, cst *statestore.StateStore) *LocalWorker {
	acceptTasks := map[sealtasks.TaskType]struct{}{}
	for _, taskType := range wcfg.TaskTypes {
		acceptTasks[taskType] = struct{}{}
	}

	w := &LocalWorker{
		storage:    store,
		localStore: local,
		sindex:     sindex,
		ret:        ret,
		name:       wcfg.Name,

		ct: &workerCallTracker{
			st: cst,
		},
		acceptTasks:          acceptTasks,
		executor:             executor,
		noSwap:               wcfg.NoSwap,
		envLookup:            envLookup,
		ignoreResources:      wcfg.IgnoreResourceFiltering,
		challengeReadTimeout: wcfg.ChallengeReadTimeout,
		session:              uuid.New(),
		closing:              make(chan struct{}),
	}

	if w.name == "" {
		var err error
		w.name, err = os.Hostname()
		if err != nil {
			panic(err)
		}
	}

	if wcfg.MaxParallelChallengeReads > 0 {
		w.challengeThrottle = make(chan struct{}, wcfg.MaxParallelChallengeReads)
	}

	if w.executor == nil {
		w.executor = w.ffiExec
	}

	unfinished, err := w.ct.unfinished()
	if err != nil {
		log.Errorf("reading unfinished tasks: %+v", err)
		return w
	}

	go func() {
		for _, call := range unfinished {
			err := storiface.Err(storiface.ErrTempWorkerRestart, xerrors.Errorf("worker [name: %s] restarted", w.name))

			// TODO: Handle restarting PC1 once support is merged

			if doReturn(context.TODO(), call.RetType, call.ID, ret, nil, err) {
				if err := w.ct.onReturned(call.ID); err != nil {
					log.Errorf("marking call as returned failed: %s: %+v", call.RetType, err)
				}
			}
		}
	}()

	return w
}

func NewLocalWorker(wcfg WorkerConfig, store paths.Store, local *paths.Local, sindex paths.SectorIndex, ret storiface.WorkerReturn, cst *statestore.StateStore) *LocalWorker {
	return newLocalWorker(nil, wcfg, os.LookupEnv, store, local, sindex, ret, cst)
}

func NewLocalWorkerWithExec(executor ExecutorFunc, wcfg WorkerConfig, store paths.Store, local *paths.Local, sindex paths.SectorIndex, ret storiface.WorkerReturn, cst *statestore.StateStore) *LocalWorker {
	return newLocalWorker(executor, wcfg, os.LookupEnv, store, local, sindex, ret, cst)
}

type localWorkerPathProvider struct {
	w  *LocalWorker
	op storiface.AcquireMode
}

func (l *localWorkerPathProvider) AcquireSector(ctx context.Context, sector storiface.SectorRef, existing storiface.SectorFileType, allocate storiface.SectorFileType, sealing storiface.PathType) (storiface.SectorPaths, func(), error) {
	paths, storageIDs, err := l.w.storage.AcquireSector(ctx, sector, existing, allocate, sealing, l.op)
	if err != nil {
		return storiface.SectorPaths{}, nil, err
	}

	releaseStorage, err := l.w.localStore.Reserve(ctx, sector, allocate, storageIDs, storiface.FSOverheadSeal)
	if err != nil {
		return storiface.SectorPaths{}, nil, xerrors.Errorf("reserving storage space: %w", err)
	}

	log.Debugf("acquired sector %d (e:%d; a:%d): %v", sector, existing, allocate, paths)

	return paths, func() {
		releaseStorage()

		for _, fileType := range pathTypes {
			if fileType&allocate == 0 {
				continue
			}

			sid := storiface.PathByType(storageIDs, fileType)
			if err := l.w.sindex.StorageDeclareSector(ctx, storiface.ID(sid), sector.ID, fileType, l.op == storiface.AcquireMove); err != nil {
				log.Errorf("declare sector error: %+v", err)
			}
		}
	}, nil
}

func (l *LocalWorker) ffiExec(_ ExecutorFunc) (storiface.Storage, error) {
	return ffiwrapper.New(&localWorkerPathProvider{w: l})
}

type ReturnType string

const (
	DataCid               ReturnType = "DataCid"
	AddPiece              ReturnType = "AddPiece"
	SealPreCommit1        ReturnType = "SealPreCommit1"
	SealPreCommit2        ReturnType = "SealPreCommit2"
	SealCommit1           ReturnType = "SealCommit1"
	SealCommit2           ReturnType = "SealCommit2"
	FinalizeSector        ReturnType = "FinalizeSector"
	FinalizeReplicaUpdate ReturnType = "FinalizeReplicaUpdate"
	ReplicaUpdate         ReturnType = "ReplicaUpdate"
	ProveReplicaUpdate1   ReturnType = "ProveReplicaUpdate1"
	ProveReplicaUpdate2   ReturnType = "ProveReplicaUpdate2"
	GenerateSectorKey     ReturnType = "GenerateSectorKey"
	ReleaseUnsealed       ReturnType = "ReleaseUnsealed"
	MoveStorage           ReturnType = "MoveStorage"
	UnsealPiece           ReturnType = "UnsealPiece"
	DownloadSector        ReturnType = "DownloadSector"
	Fetch                 ReturnType = "Fetch"
)

// in: func(WorkerReturn, context.Context, CallID, err string)
// in: func(WorkerReturn, context.Context, CallID, ret T, err string)
func rfunc(in interface{}) func(context.Context, storiface.CallID, storiface.WorkerReturn, interface{}, *storiface.CallError) error {
	rf := reflect.ValueOf(in)
	ft := rf.Type()
	withRet := ft.NumIn() == 5

	return func(ctx context.Context, ci storiface.CallID, wr storiface.WorkerReturn, i interface{}, err *storiface.CallError) error {
		rctx := reflect.ValueOf(ctx)
		rwr := reflect.ValueOf(wr)
		rerr := reflect.ValueOf(err)
		rci := reflect.ValueOf(ci)

		var ro []reflect.Value

		if withRet {
			ret := reflect.ValueOf(i)
			if i == nil {
				ret = reflect.Zero(rf.Type().In(3))
			}

			ro = rf.Call([]reflect.Value{rwr, rctx, rci, ret, rerr})
		} else {
			ro = rf.Call([]reflect.Value{rwr, rctx, rci, rerr})
		}

		if !ro[0].IsNil() {
			return ro[0].Interface().(error)
		}

		return nil
	}
}

var returnFunc = map[ReturnType]func(context.Context, storiface.CallID, storiface.WorkerReturn, interface{}, *storiface.CallError) error{
	DataCid:               rfunc(storiface.WorkerReturn.ReturnDataCid),
	AddPiece:              rfunc(storiface.WorkerReturn.ReturnAddPiece),
	SealPreCommit1:        rfunc(storiface.WorkerReturn.ReturnSealPreCommit1),
	SealPreCommit2:        rfunc(storiface.WorkerReturn.ReturnSealPreCommit2),
	SealCommit1:           rfunc(storiface.WorkerReturn.ReturnSealCommit1),
	SealCommit2:           rfunc(storiface.WorkerReturn.ReturnSealCommit2),
	FinalizeSector:        rfunc(storiface.WorkerReturn.ReturnFinalizeSector),
	ReleaseUnsealed:       rfunc(storiface.WorkerReturn.ReturnReleaseUnsealed),
	ReplicaUpdate:         rfunc(storiface.WorkerReturn.ReturnReplicaUpdate),
	ProveReplicaUpdate1:   rfunc(storiface.WorkerReturn.ReturnProveReplicaUpdate1),
	ProveReplicaUpdate2:   rfunc(storiface.WorkerReturn.ReturnProveReplicaUpdate2),
	GenerateSectorKey:     rfunc(storiface.WorkerReturn.ReturnGenerateSectorKeyFromData),
	FinalizeReplicaUpdate: rfunc(storiface.WorkerReturn.ReturnFinalizeReplicaUpdate),
	MoveStorage:           rfunc(storiface.WorkerReturn.ReturnMoveStorage),
	UnsealPiece:           rfunc(storiface.WorkerReturn.ReturnUnsealPiece),
	DownloadSector:        rfunc(storiface.WorkerReturn.ReturnDownloadSector),
	Fetch:                 rfunc(storiface.WorkerReturn.ReturnFetch),
}

func (l *LocalWorker) asyncCall(ctx context.Context, sector storiface.SectorRef, rt ReturnType, work func(ctx context.Context, ci storiface.CallID) (interface{}, error)) (storiface.CallID, error) {
	ci := storiface.CallID{
		Sector: sector.ID,
		ID:     uuid.New(),
	}

	if err := l.ct.onStart(ci, rt); err != nil {
		log.Errorf("tracking call (start): %+v", err)
	}

	l.running.Add(1)

	go func() {
		defer l.running.Done()

		ctx := &wctx{
			vals:    ctx,
			closing: l.closing,
		}

		res, err := work(ctx, ci)
		if err != nil {
			rb, err := json.Marshal(res)
			if err != nil {
				log.Errorf("tracking call (marshaling results): %+v", err)
			} else {
				if err := l.ct.onDone(ci, rb); err != nil {
					log.Errorf("tracking call (done): %+v", err)
				}
			}
		}

		if err != nil {
			err = xerrors.Errorf("%w [name: %s]", err, l.name)
		}

		if doReturn(ctx, rt, ci, l.ret, res, toCallError(err)) {
			if err := l.ct.onReturned(ci); err != nil {
				log.Errorf("tracking call (done): %+v", err)
			}
		}
	}()
	return ci, nil
}

func toCallError(err error) *storiface.CallError {
	var serr *storiface.CallError
	if err != nil && !xerrors.As(err, &serr) {
		serr = storiface.Err(storiface.ErrUnknown, err)
	}

	return serr
}

// doReturn tries to send the result to manager, returns true if successful
func doReturn(ctx context.Context, rt ReturnType, ci storiface.CallID, ret storiface.WorkerReturn, res interface{}, rerr *storiface.CallError) bool {
	for {
		err := returnFunc[rt](ctx, ci, ret, res, rerr)
		if err == nil {
			break
		}

		log.Errorf("return error, will retry in 5s: %s: %+v", rt, err)
		select {
		case <-time.After(5 * time.Second):
		case <-ctx.Done():
			log.Errorf("failed to return results: %s", ctx.Err())

			// fine to just return, worker is most likely shutting down, and
			// we didn't mark the result as returned yet, so we'll try to
			// re-submit it on restart
			return false
		}
	}

	return true
}

func (l *LocalWorker) NewSector(ctx context.Context, sector storiface.SectorRef) error {
	sb, err := l.executor(l.ffiExec)
	if err != nil {
		return err
	}

	return sb.NewSector(ctx, sector)
}

func (l *LocalWorker) DataCid(ctx context.Context, pieceSize abi.UnpaddedPieceSize, pieceData storiface.Data) (storiface.CallID, error) {
	sb, err := l.executor(l.ffiExec)
	if err != nil {
		return storiface.UndefCall, err
	}

	return l.asyncCall(ctx, storiface.NoSectorRef, DataCid, func(ctx context.Context, ci storiface.CallID) (interface{}, error) {
		return sb.DataCid(ctx, pieceSize, pieceData)
	})
}

func (l *LocalWorker) AddPiece(ctx context.Context, sector storiface.SectorRef, epcs []abi.UnpaddedPieceSize, sz abi.UnpaddedPieceSize, r io.Reader) (storiface.CallID, error) {
	sb, err := l.executor(l.ffiExec)
	if err != nil {
		return storiface.UndefCall, err
	}

	return l.asyncCall(ctx, sector, AddPiece, func(ctx context.Context, ci storiface.CallID) (interface{}, error) {
		return sb.AddPiece(ctx, sector, epcs, sz, r)
	})
}

func (l *LocalWorker) Fetch(ctx context.Context, sector storiface.SectorRef, fileType storiface.SectorFileType, ptype storiface.PathType, am storiface.AcquireMode) (storiface.CallID, error) {
	return l.asyncCall(ctx, sector, Fetch, func(ctx context.Context, ci storiface.CallID) (interface{}, error) {
		_, done, err := (&localWorkerPathProvider{w: l, op: am}).AcquireSector(ctx, sector, fileType, storiface.FTNone, ptype)
		if err == nil {
			done()
		}

		return nil, err
	})
}

func (l *LocalWorker) SealPreCommit1(ctx context.Context, sector storiface.SectorRef, ticket abi.SealRandomness, pieces []abi.PieceInfo) (storiface.CallID, error) {
	return l.asyncCall(ctx, sector, SealPreCommit1, func(ctx context.Context, ci storiface.CallID) (interface{}, error) {

		{
			// cleanup previous failed attempts if they exist
			if err := l.storage.Remove(ctx, sector.ID, storiface.FTSealed, true, nil); err != nil {
				return nil, xerrors.Errorf("cleaning up sealed data: %w", err)
			}

			if err := l.storage.Remove(ctx, sector.ID, storiface.FTCache, true, nil); err != nil {
				return nil, xerrors.Errorf("cleaning up cache data: %w", err)
			}
		}

		sb, err := l.executor(l.ffiExec)
		if err != nil {
			return nil, err
		}

		return sb.SealPreCommit1(ctx, sector, ticket, pieces)
	})
}

func (l *LocalWorker) SealPreCommit2(ctx context.Context, sector storiface.SectorRef, phase1Out storiface.PreCommit1Out) (storiface.CallID, error) {
	sb, err := l.executor(l.ffiExec)
	if err != nil {
		return storiface.UndefCall, err
	}

	return l.asyncCall(ctx, sector, SealPreCommit2, func(ctx context.Context, ci storiface.CallID) (interface{}, error) {
		return sb.SealPreCommit2(ctx, sector, phase1Out)
	})
}

func (l *LocalWorker) SealCommit1(ctx context.Context, sector storiface.SectorRef, ticket abi.SealRandomness, seed abi.InteractiveSealRandomness, pieces []abi.PieceInfo, cids storiface.SectorCids) (storiface.CallID, error) {
	sb, err := l.executor(l.ffiExec)
	if err != nil {
		return storiface.UndefCall, err
	}

	return l.asyncCall(ctx, sector, SealCommit1, func(ctx context.Context, ci storiface.CallID) (interface{}, error) {
		return sb.SealCommit1(ctx, sector, ticket, seed, pieces, cids)
	})
}

func (l *LocalWorker) SealCommit2(ctx context.Context, sector storiface.SectorRef, phase1Out storiface.Commit1Out) (storiface.CallID, error) {
	sb, err := l.executor(l.ffiExec)
	if err != nil {
		return storiface.UndefCall, err
	}

	return l.asyncCall(ctx, sector, SealCommit2, func(ctx context.Context, ci storiface.CallID) (interface{}, error) {
		return sb.SealCommit2(ctx, sector, phase1Out)
	})
}

func (l *LocalWorker) ReplicaUpdate(ctx context.Context, sector storiface.SectorRef, pieces []abi.PieceInfo) (storiface.CallID, error) {
	sb, err := l.executor(l.ffiExec)
	if err != nil {
		return storiface.UndefCall, err
	}

	return l.asyncCall(ctx, sector, ReplicaUpdate, func(ctx context.Context, ci storiface.CallID) (interface{}, error) {
		sealerOut, err := sb.ReplicaUpdate(ctx, sector, pieces)
		return sealerOut, err
	})
}

func (l *LocalWorker) ProveReplicaUpdate1(ctx context.Context, sector storiface.SectorRef, sectorKey, newSealed, newUnsealed cid.Cid) (storiface.CallID, error) {
	sb, err := l.executor(l.ffiExec)
	if err != nil {
		return storiface.UndefCall, err
	}

	return l.asyncCall(ctx, sector, ProveReplicaUpdate1, func(ctx context.Context, ci storiface.CallID) (interface{}, error) {
		return sb.ProveReplicaUpdate1(ctx, sector, sectorKey, newSealed, newUnsealed)
	})
}

func (l *LocalWorker) ProveReplicaUpdate2(ctx context.Context, sector storiface.SectorRef, sectorKey, newSealed, newUnsealed cid.Cid, vanillaProofs storiface.ReplicaVanillaProofs) (storiface.CallID, error) {
	sb, err := l.executor(l.ffiExec)
	if err != nil {
		return storiface.UndefCall, err
	}

	return l.asyncCall(ctx, sector, ProveReplicaUpdate2, func(ctx context.Context, ci storiface.CallID) (interface{}, error) {
		return sb.ProveReplicaUpdate2(ctx, sector, sectorKey, newSealed, newUnsealed, vanillaProofs)
	})
}

func (l *LocalWorker) GenerateSectorKeyFromData(ctx context.Context, sector storiface.SectorRef, commD cid.Cid) (storiface.CallID, error) {
	sb, err := l.executor(l.ffiExec)
	if err != nil {
		return storiface.UndefCall, err
	}

	return l.asyncCall(ctx, sector, GenerateSectorKey, func(ctx context.Context, ci storiface.CallID) (interface{}, error) {
		return nil, sb.GenerateSectorKeyFromData(ctx, sector, commD)
	})
}

<<<<<<< HEAD
func (l *LocalWorker) FinalizeSector(ctx context.Context, sector storiface.SectorRef, keepUnsealed []storiface.Range) (storiface.CallID, error) {
	sb, err := l.executor(l.ffiExec)
=======
func (l *LocalWorker) FinalizeSector(ctx context.Context, sector storiface.SectorRef) (storiface.CallID, error) {
	sb, err := l.executor()
>>>>>>> 1358d701
	if err != nil {
		return storiface.UndefCall, err
	}

	return l.asyncCall(ctx, sector, FinalizeSector, func(ctx context.Context, ci storiface.CallID) (interface{}, error) {
		return nil, sb.FinalizeSector(ctx, sector)
	})
}

func (l *LocalWorker) FinalizeReplicaUpdate(ctx context.Context, sector storiface.SectorRef) (storiface.CallID, error) {
	sb, err := l.executor()
	if err != nil {
		return storiface.UndefCall, err
	}

	return l.asyncCall(ctx, sector, FinalizeReplicaUpdate, func(ctx context.Context, ci storiface.CallID) (interface{}, error) {
		return nil, sb.FinalizeReplicaUpdate(ctx, sector)
	})
}

<<<<<<< HEAD
func (l *LocalWorker) FinalizeReplicaUpdate(ctx context.Context, sector storiface.SectorRef, keepUnsealed []storiface.Range) (storiface.CallID, error) {
	sb, err := l.executor(l.ffiExec)
=======
func (l *LocalWorker) ReleaseUnsealed(ctx context.Context, sector storiface.SectorRef, keepUnsealed []storiface.Range) (storiface.CallID, error) {
	sb, err := l.executor()
>>>>>>> 1358d701
	if err != nil {
		return storiface.UndefCall, err
	}

	return l.asyncCall(ctx, sector, ReleaseUnsealed, func(ctx context.Context, ci storiface.CallID) (interface{}, error) {
		if err := sb.ReleaseUnsealed(ctx, sector, keepUnsealed); err != nil {
			return nil, xerrors.Errorf("finalizing sector: %w", err)
		}

		if len(keepUnsealed) == 0 {
			if err := l.storage.Remove(ctx, sector.ID, storiface.FTUnsealed, true, nil); err != nil {
				return nil, xerrors.Errorf("removing unsealed data: %w", err)
			}
		}

		return nil, err
	})
}

func (l *LocalWorker) Remove(ctx context.Context, sector abi.SectorID) error {
	var err error

	if rerr := l.storage.Remove(ctx, sector, storiface.FTSealed, true, nil); rerr != nil {
		err = multierror.Append(err, xerrors.Errorf("removing sector (sealed): %w", rerr))
	}
	if rerr := l.storage.Remove(ctx, sector, storiface.FTCache, true, nil); rerr != nil {
		err = multierror.Append(err, xerrors.Errorf("removing sector (cache): %w", rerr))
	}
	if rerr := l.storage.Remove(ctx, sector, storiface.FTUnsealed, true, nil); rerr != nil {
		err = multierror.Append(err, xerrors.Errorf("removing sector (unsealed): %w", rerr))
	}

	return err
}

func (l *LocalWorker) MoveStorage(ctx context.Context, sector storiface.SectorRef, types storiface.SectorFileType) (storiface.CallID, error) {
	return l.asyncCall(ctx, sector, MoveStorage, func(ctx context.Context, ci storiface.CallID) (interface{}, error) {
		if err := l.storage.MoveStorage(ctx, sector, types); err != nil {
			return nil, xerrors.Errorf("move to storage: %w", err)
		}

		for _, fileType := range storiface.PathTypes {
			if fileType&types == 0 {
				continue
			}

			if err := l.storage.RemoveCopies(ctx, sector.ID, fileType); err != nil {
				return nil, xerrors.Errorf("rm copies (t:%s, s:%v): %w", fileType, sector, err)
			}
		}
		return nil, nil
	})
}

func (l *LocalWorker) UnsealPiece(ctx context.Context, sector storiface.SectorRef, index storiface.UnpaddedByteIndex, size abi.UnpaddedPieceSize, randomness abi.SealRandomness, cid cid.Cid) (storiface.CallID, error) {
	sb, err := l.executor(l.ffiExec)
	if err != nil {
		return storiface.UndefCall, err
	}

	return l.asyncCall(ctx, sector, UnsealPiece, func(ctx context.Context, ci storiface.CallID) (interface{}, error) {
		log.Debugf("worker will unseal piece now, sector=%+v", sector.ID)
		if err = sb.UnsealPiece(ctx, sector, index, size, randomness, cid); err != nil {
			return nil, xerrors.Errorf("unsealing sector: %w", err)
		}

		if err = l.storage.RemoveCopies(ctx, sector.ID, storiface.FTSealed); err != nil {
			return nil, xerrors.Errorf("removing source data: %w", err)
		}

		if err = l.storage.RemoveCopies(ctx, sector.ID, storiface.FTCache); err != nil {
			return nil, xerrors.Errorf("removing source data: %w", err)
		}

		log.Debugf("worker has unsealed piece, sector=%+v", sector.ID)

		return nil, nil
	})
}

func (l *LocalWorker) DownloadSectorData(ctx context.Context, sector storiface.SectorRef, finalized bool, src map[storiface.SectorFileType]storiface.SectorLocation) (storiface.CallID, error) {
	sb, err := l.executor(l.ffiExec)
	if err != nil {
		return storiface.UndefCall, err
	}

	return l.asyncCall(ctx, sector, DownloadSector, func(ctx context.Context, ci storiface.CallID) (interface{}, error) {
		return nil, sb.DownloadSectorData(ctx, sector, finalized, src)
	})
}

func (l *LocalWorker) GenerateWinningPoSt(ctx context.Context, ppt abi.RegisteredPoStProof, mid abi.ActorID, sectors []storiface.PostSectorChallenge, randomness abi.PoStRandomness) ([]proof.PoStProof, error) {
	sb, err := l.executor(l.ffiExec)
	if err != nil {
		return nil, err
	}

	// don't throttle winningPoSt
	// * Always want it done asap
	// * It's usually just one sector
	var wg sync.WaitGroup
	wg.Add(len(sectors))

	vproofs := make([][]byte, len(sectors))
	var rerr error

	for i, s := range sectors {
		go func(i int, s storiface.PostSectorChallenge) {
			defer wg.Done()

			if l.challengeReadTimeout > 0 {
				var cancel context.CancelFunc
				ctx, cancel = context.WithTimeout(ctx, l.challengeReadTimeout)
				defer cancel()
			}

			vanilla, err := l.storage.GenerateSingleVanillaProof(ctx, mid, s, ppt)
			if err != nil {
				rerr = multierror.Append(rerr, xerrors.Errorf("get winning sector:%d,vanila failed: %w", s.SectorNumber, err))
				return
			}
			if vanilla == nil {
				rerr = multierror.Append(rerr, xerrors.Errorf("get winning sector:%d,vanila is nil", s.SectorNumber))
			}
			vproofs[i] = vanilla
		}(i, s)
	}
	wg.Wait()

	if rerr != nil {
		return nil, rerr
	}

	return sb.GenerateWinningPoStWithVanilla(ctx, ppt, mid, randomness, vproofs)
}

func (l *LocalWorker) GenerateWindowPoSt(ctx context.Context, ppt abi.RegisteredPoStProof, mid abi.ActorID, sectors []storiface.PostSectorChallenge, partitionIdx int, randomness abi.PoStRandomness) (storiface.WindowPoStResult, error) {
	sb, err := l.executor(l.ffiExec)
	if err != nil {
		return storiface.WindowPoStResult{}, err
	}

	var slk sync.Mutex
	var skipped []abi.SectorID

	var wg sync.WaitGroup
	wg.Add(len(sectors))

	vproofs := make([][]byte, len(sectors))

	for i, s := range sectors {
		if l.challengeThrottle != nil {
			select {
			case l.challengeThrottle <- struct{}{}:
			case <-ctx.Done():
				return storiface.WindowPoStResult{}, xerrors.Errorf("context error waiting on challengeThrottle %w", err)
			}
		}

		go func(i int, s storiface.PostSectorChallenge) {
			defer wg.Done()
			defer func() {
				if l.challengeThrottle != nil {
					<-l.challengeThrottle
				}
			}()

			if l.challengeReadTimeout > 0 {
				var cancel context.CancelFunc
				ctx, cancel = context.WithTimeout(ctx, l.challengeReadTimeout)
				defer cancel()
			}

			vanilla, err := l.storage.GenerateSingleVanillaProof(ctx, mid, s, ppt)
			slk.Lock()
			defer slk.Unlock()

			if err != nil || vanilla == nil {
				skipped = append(skipped, abi.SectorID{
					Miner:  mid,
					Number: s.SectorNumber,
				})
				log.Errorf("reading PoSt challenge for sector %d, vlen:%d, err: %s", s.SectorNumber, len(vanilla), err)
				return
			}

			vproofs[i] = vanilla
		}(i, s)
	}
	wg.Wait()

	if len(skipped) > 0 {
		// This should happen rarely because before entering GenerateWindowPoSt we check all sectors by reading challenges.
		// When it does happen, window post runner logic will just re-check sectors, and retry with newly-discovered-bad sectors skipped
		log.Errorf("couldn't read some challenges (skipped %d)", len(skipped))

		// note: can't return an error as this in an jsonrpc call
		return storiface.WindowPoStResult{Skipped: skipped}, nil
	}

	res, err := sb.GenerateWindowPoStWithVanilla(ctx, ppt, mid, randomness, vproofs, partitionIdx)
	r := storiface.WindowPoStResult{
		PoStProofs: res,
		Skipped:    skipped,
	}
	if err != nil {
		log.Errorw("generating window PoSt failed", "error", err)
		return r, xerrors.Errorf("generate window PoSt with vanilla proofs: %w", err)
	}
	return r, nil
}

func (l *LocalWorker) TaskTypes(context.Context) (map[sealtasks.TaskType]struct{}, error) {
	l.taskLk.Lock()
	defer l.taskLk.Unlock()

	return l.acceptTasks, nil
}

func (l *LocalWorker) TaskDisable(ctx context.Context, tt sealtasks.TaskType) error {
	l.taskLk.Lock()
	defer l.taskLk.Unlock()

	delete(l.acceptTasks, tt)
	return nil
}

func (l *LocalWorker) TaskEnable(ctx context.Context, tt sealtasks.TaskType) error {
	l.taskLk.Lock()
	defer l.taskLk.Unlock()

	l.acceptTasks[tt] = struct{}{}
	return nil
}

func (l *LocalWorker) Paths(ctx context.Context) ([]storiface.StoragePath, error) {
	return l.localStore.Local(ctx)
}

func (l *LocalWorker) memInfo() (memPhysical, memUsed, memSwap, memSwapUsed uint64, err error) {
	h, err := sysinfo.Host()
	if err != nil {
		return 0, 0, 0, 0, err
	}

	mem, err := h.Memory()
	if err != nil {
		return 0, 0, 0, 0, err
	}
	memPhysical = mem.Total
	// mem.Available is memory available without swapping, it is more relevant for this calculation
	memUsed = mem.Total - mem.Available
	memSwap = mem.VirtualTotal
	memSwapUsed = mem.VirtualUsed

	if cgMemMax, cgMemUsed, cgSwapMax, cgSwapUsed, err := cgroupV1Mem(); err == nil {
		if cgMemMax > 0 && cgMemMax < memPhysical {
			memPhysical = cgMemMax
			memUsed = cgMemUsed
		}
		if cgSwapMax > 0 && cgSwapMax < memSwap {
			memSwap = cgSwapMax
			memSwapUsed = cgSwapUsed
		}
	}

	if cgMemMax, cgMemUsed, cgSwapMax, cgSwapUsed, err := cgroupV2Mem(); err == nil {
		if cgMemMax > 0 && cgMemMax < memPhysical {
			memPhysical = cgMemMax
			memUsed = cgMemUsed
		}
		if cgSwapMax > 0 && cgSwapMax < memSwap {
			memSwap = cgSwapMax
			memSwapUsed = cgSwapUsed
		}
	}

	if l.noSwap {
		memSwap = 0
		memSwapUsed = 0
	}

	return memPhysical, memUsed, memSwap, memSwapUsed, nil
}

func (l *LocalWorker) Info(context.Context) (storiface.WorkerInfo, error) {
	gpus, err := ffi.GetGPUDevices()
	if err != nil {
		log.Errorf("getting gpu devices failed: %+v", err)
	}

	memPhysical, memUsed, memSwap, memSwapUsed, err := l.memInfo()
	if err != nil {
		return storiface.WorkerInfo{}, xerrors.Errorf("getting memory info: %w", err)
	}

	resEnv, err := storiface.ParseResourceEnv(func(key, def string) (string, bool) {
		return l.envLookup(key)
	})
	if err != nil {
		return storiface.WorkerInfo{}, xerrors.Errorf("interpreting resource env vars: %w", err)
	}

	return storiface.WorkerInfo{
		Hostname:        l.name,
		IgnoreResources: l.ignoreResources,
		Resources: storiface.WorkerResources{
			MemPhysical: memPhysical,
			MemUsed:     memUsed,
			MemSwap:     memSwap,
			MemSwapUsed: memSwapUsed,
			CPUs:        uint64(runtime.NumCPU()),
			GPUs:        gpus,
			Resources:   resEnv,
		},
	}, nil
}

func (l *LocalWorker) Session(ctx context.Context) (uuid.UUID, error) {
	if atomic.LoadInt64(&l.testDisable) == 1 {
		return uuid.UUID{}, xerrors.Errorf("disabled")
	}

	select {
	case <-l.closing:
		return ClosedWorkerID, nil
	default:
		return l.session, nil
	}
}

func (l *LocalWorker) Close() error {
	close(l.closing)
	return nil
}

func (l *LocalWorker) Done() <-chan struct{} {
	return l.closing
}

// WaitQuiet blocks as long as there are tasks running
func (l *LocalWorker) WaitQuiet() {
	l.running.Wait()
}

type wctx struct {
	vals    context.Context
	closing chan struct{}
}

func (w *wctx) Deadline() (time.Time, bool) {
	return time.Time{}, false
}

func (w *wctx) Done() <-chan struct{} {
	return w.closing
}

func (w *wctx) Err() error {
	select {
	case <-w.closing:
		return context.Canceled
	default:
		return nil
	}
}

func (w *wctx) Value(key interface{}) interface{} {
	return w.vals.Value(key)
}

var _ context.Context = &wctx{}

var _ Worker = &LocalWorker{}<|MERGE_RESOLUTION|>--- conflicted
+++ resolved
@@ -485,13 +485,8 @@
 	})
 }
 
-<<<<<<< HEAD
-func (l *LocalWorker) FinalizeSector(ctx context.Context, sector storiface.SectorRef, keepUnsealed []storiface.Range) (storiface.CallID, error) {
-	sb, err := l.executor(l.ffiExec)
-=======
 func (l *LocalWorker) FinalizeSector(ctx context.Context, sector storiface.SectorRef) (storiface.CallID, error) {
-	sb, err := l.executor()
->>>>>>> 1358d701
+	sb, err := l.executor(l.ffiExec)
 	if err != nil {
 		return storiface.UndefCall, err
 	}
@@ -502,7 +497,7 @@
 }
 
 func (l *LocalWorker) FinalizeReplicaUpdate(ctx context.Context, sector storiface.SectorRef) (storiface.CallID, error) {
-	sb, err := l.executor()
+	sb, err := l.executor(l.ffiExec)
 	if err != nil {
 		return storiface.UndefCall, err
 	}
@@ -512,13 +507,8 @@
 	})
 }
 
-<<<<<<< HEAD
-func (l *LocalWorker) FinalizeReplicaUpdate(ctx context.Context, sector storiface.SectorRef, keepUnsealed []storiface.Range) (storiface.CallID, error) {
-	sb, err := l.executor(l.ffiExec)
-=======
 func (l *LocalWorker) ReleaseUnsealed(ctx context.Context, sector storiface.SectorRef, keepUnsealed []storiface.Range) (storiface.CallID, error) {
-	sb, err := l.executor()
->>>>>>> 1358d701
+	sb, err := l.executor(l.ffiExec)
 	if err != nil {
 		return storiface.UndefCall, err
 	}
