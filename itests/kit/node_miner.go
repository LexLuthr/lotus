--- conflicted
+++ resolved
@@ -4,13 +4,10 @@
 	"context"
 	"encoding/json"
 	"fmt"
-<<<<<<< HEAD
+	"io/ioutil"
 	"net"
-=======
-	"io/ioutil"
 	"os"
 	"path/filepath"
->>>>>>> a577bf34
 	"strings"
 	"testing"
 	"time"
