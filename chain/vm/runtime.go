package vm

import (
	"bytes"
	"context"
	"encoding/binary"
<<<<<<< HEAD
=======
	"fmt"
	gruntime "runtime"
	"time"
>>>>>>> fb4ad043

	"github.com/filecoin-project/go-address"
	"github.com/filecoin-project/specs-actors/actors/abi"
	"github.com/filecoin-project/specs-actors/actors/abi/big"
	"github.com/filecoin-project/specs-actors/actors/builtin"
	sainit "github.com/filecoin-project/specs-actors/actors/builtin/init"
	sapower "github.com/filecoin-project/specs-actors/actors/builtin/power"
	"github.com/filecoin-project/specs-actors/actors/crypto"
	"github.com/filecoin-project/specs-actors/actors/runtime"
	vmr "github.com/filecoin-project/specs-actors/actors/runtime"
	"github.com/filecoin-project/specs-actors/actors/runtime/exitcode"
	"github.com/filecoin-project/specs-actors/actors/util/adt"
	"github.com/ipfs/go-cid"
	hamt "github.com/ipfs/go-hamt-ipld"
	cbor "github.com/ipfs/go-ipld-cbor"
	cbg "github.com/whyrusleeping/cbor-gen"
	"go.opencensus.io/trace"
	"golang.org/x/xerrors"

	"github.com/filecoin-project/lotus/build"
	"github.com/filecoin-project/lotus/chain/actors/aerrors"
	"github.com/filecoin-project/lotus/chain/state"
	"github.com/filecoin-project/lotus/chain/types"
)

type Runtime struct {
	ctx context.Context

	vm        *VM
	state     *state.StateTree
	msg       *types.Message
	vmsg      vmr.Message
	height    abi.ChainEpoch
	cst       cbor.IpldStore
	pricelist Pricelist

	gasAvailable int64
	gasUsed      int64

	sys runtime.Syscalls

	// address that started invoke chain
	origin      address.Address
	originNonce uint64

<<<<<<< HEAD
	executionTrace   types.ExecutionTrace
	numActorsCreated uint64
	allowInternal    bool
	callerValidated  bool
=======
	executionTrace    types.ExecutionTrace
	numActorsCreated  uint64
	allowInternal     bool
	callerValidated   bool
	lastGasChargeTime time.Time
	lastGasCharge     *types.GasTrace
>>>>>>> fb4ad043
}

func (rt *Runtime) TotalFilCircSupply() abi.TokenAmount {
	total := types.FromFil(build.TotalFilecoin)

	rew, err := rt.state.GetActor(builtin.RewardActorAddr)
	if err != nil {
		rt.Abortf(exitcode.ErrIllegalState, "failed to get reward actor for computing total supply: %s", err)
	}

	burnt, err := rt.state.GetActor(builtin.BurntFundsActorAddr)
	if err != nil {
		rt.Abortf(exitcode.ErrIllegalState, "failed to get reward actor for computing total supply: %s", err)
	}

	market, err := rt.state.GetActor(builtin.StorageMarketActorAddr)
	if err != nil {
		rt.Abortf(exitcode.ErrIllegalState, "failed to get reward actor for computing total supply: %s", err)
	}

	power, err := rt.state.GetActor(builtin.StoragePowerActorAddr)
	if err != nil {
		rt.Abortf(exitcode.ErrIllegalState, "failed to get reward actor for computing total supply: %s", err)
	}

	total = types.BigSub(total, rew.Balance)
	total = types.BigSub(total, burnt.Balance)
	total = types.BigSub(total, market.Balance)

	var st sapower.State
	if err := rt.cst.Get(rt.ctx, power.Head, &st); err != nil {
		rt.Abortf(exitcode.ErrIllegalState, "failed to get storage power state: %s", err)
	}

	return types.BigSub(total, st.TotalPledgeCollateral)
}

func (rt *Runtime) ResolveAddress(addr address.Address) (ret address.Address, ok bool) {
	r, err := rt.state.LookupID(addr)
	if err != nil {
		if xerrors.Is(err, sainit.ErrAddressNotFound) {
			return address.Undef, false
		}
		panic(aerrors.Fatalf("failed to resolve address %s: %s", addr, err))
	}
	return r, true
}

type notFoundErr interface {
	IsNotFound() bool
}

func (rt *Runtime) Get(c cid.Cid, o vmr.CBORUnmarshaler) bool {
	if err := rt.cst.Get(context.TODO(), c, o); err != nil {
		var nfe notFoundErr
		if xerrors.As(err, &nfe) && nfe.IsNotFound() {
			if xerrors.As(err, new(cbor.SerializationError)) {
				panic(aerrors.Newf(exitcode.ErrSerialization, "failed to unmarshal cbor object %s", err))
			}
			return false
		}

		panic(aerrors.Fatalf("failed to get cbor object %s: %s", c, err))
	}
	return true
}

func (rt *Runtime) Put(x vmr.CBORMarshaler) cid.Cid {
	c, err := rt.cst.Put(context.TODO(), x)
	if err != nil {
		if xerrors.As(err, new(cbor.SerializationError)) {
			panic(aerrors.Newf(exitcode.ErrSerialization, "failed to marshal cbor object %s", err))
		}
		panic(aerrors.Fatalf("failed to put cbor object: %s", err))
	}
	return c
}

var _ vmr.Runtime = (*Runtime)(nil)

func (rt *Runtime) shimCall(f func() interface{}) (rval []byte, aerr aerrors.ActorError) {
	defer func() {
		if r := recover(); r != nil {
			if ar, ok := r.(aerrors.ActorError); ok {
				log.Warnf("VM.Call failure: %+v", ar)
				aerr = ar
				return
			}
			log.Errorf("spec actors failure: %s", r)
			aerr = aerrors.Newf(1, "spec actors failure: %s", r)
		}
	}()

	ret := f()

	if !rt.callerValidated {
		rt.Abortf(exitcode.SysErrorIllegalActor, "Caller MUST be validated during method execution")
	}

	switch ret := ret.(type) {
	case []byte:
		return ret, nil
	case *adt.EmptyValue:
		return nil, nil
	case cbg.CBORMarshaler:
		buf := new(bytes.Buffer)
		if err := ret.MarshalCBOR(buf); err != nil {
			return nil, aerrors.Absorb(err, 2, "failed to marshal response to cbor")
		}
		return buf.Bytes(), nil
	case nil:
		return nil, nil
	default:
		return nil, aerrors.New(3, "could not determine type for response from call")
	}
}

func (rt *Runtime) Message() vmr.Message {
	return rt.vmsg
}

func (rt *Runtime) ValidateImmediateCallerAcceptAny() {
	rt.abortIfAlreadyValidated()
	return
}

func (rt *Runtime) CurrentBalance() abi.TokenAmount {
	b, err := rt.GetBalance(rt.Message().Receiver())
	if err != nil {
		rt.Abortf(err.RetCode(), "get current balance: %v", err)
	}
	return b
}

func (rt *Runtime) GetActorCodeCID(addr address.Address) (ret cid.Cid, ok bool) {
	act, err := rt.state.GetActor(addr)
	if err != nil {
		if xerrors.Is(err, types.ErrActorNotFound) {
			return cid.Undef, false
		}

		panic(aerrors.Fatalf("failed to get actor: %s", err))
	}

	return act.Code, true
}

func (rt *Runtime) GetRandomness(personalization crypto.DomainSeparationTag, randEpoch abi.ChainEpoch, entropy []byte) abi.Randomness {
	res, err := rt.vm.rand.GetRandomness(rt.ctx, personalization, randEpoch, entropy)
	if err != nil {
		panic(aerrors.Fatalf("could not get randomness: %s", err))
	}
	return res
}

func (rt *Runtime) Store() vmr.Store {
	return rt
}

func (rt *Runtime) NewActorAddress() address.Address {
	var b bytes.Buffer
	oa, _ := ResolveToKeyAddr(rt.vm.cstate, rt.vm.cst, rt.origin)
	if err := oa.MarshalCBOR(&b); err != nil { // todo: spec says cbor; why not just bytes?
		panic(aerrors.Fatalf("writing caller address into a buffer: %v", err))
	}

	if err := binary.Write(&b, binary.BigEndian, rt.originNonce); err != nil {
		panic(aerrors.Fatalf("writing nonce address into a buffer: %v", err))
	}
	if err := binary.Write(&b, binary.BigEndian, rt.numActorsCreated); err != nil { // TODO: expose on vm
		panic(aerrors.Fatalf("writing callSeqNum address into a buffer: %v", err))
	}
	addr, err := address.NewActorAddress(b.Bytes())
	if err != nil {
		panic(aerrors.Fatalf("create actor address: %v", err))
	}

	rt.incrementNumActorsCreated()
	return addr
}

func (rt *Runtime) CreateActor(codeID cid.Cid, address address.Address) {
	if !builtin.IsBuiltinActor(codeID) {
		rt.Abortf(exitcode.SysErrorIllegalArgument, "Can only create built-in actors.")
	}

	if builtin.IsSingletonActor(codeID) {
		rt.Abortf(exitcode.SysErrorIllegalArgument, "Can only have one instance of singleton actors.")
	}

	_, err := rt.state.GetActor(address)
	if err == nil {
		rt.Abortf(exitcode.SysErrorIllegalArgument, "Actor address already exists")
	}

	rt.ChargeGas(rt.Pricelist().OnCreateActor())

	err = rt.state.SetActor(address, &types.Actor{
		Code:    codeID,
		Head:    EmptyObjectCid,
		Nonce:   0,
		Balance: big.Zero(),
	})
	if err != nil {
		panic(aerrors.Fatalf("creating actor entry: %v", err))
	}
}

func (rt *Runtime) DeleteActor(addr address.Address) {
	rt.ChargeGas(rt.Pricelist().OnDeleteActor())
	act, err := rt.state.GetActor(rt.Message().Receiver())
	if err != nil {
		if xerrors.Is(err, types.ErrActorNotFound) {
			rt.Abortf(exitcode.SysErrorIllegalActor, "failed to load actor in delete actor: %s", err)
		}
		panic(aerrors.Fatalf("failed to get actor: %s", err))
	}
	if !act.Balance.IsZero() {
		if err := rt.vm.transfer(rt.Message().Receiver(), builtin.BurntFundsActorAddr, act.Balance); err != nil {
			panic(aerrors.Fatalf("failed to transfer balance to burnt funds actor: %s", err))
		}
	}

	if err := rt.state.DeleteActor(rt.Message().Receiver()); err != nil {
		panic(aerrors.Fatalf("failed to delete actor: %s", err))
	}
}

func (rt *Runtime) Syscalls() vmr.Syscalls {
	// TODO: Make sure this is wrapped in something that charges gas for each of the calls
	return rt.sys
}

func (rt *Runtime) StartSpan(name string) vmr.TraceSpan {
	panic("implement me")
}

func (rt *Runtime) ValidateImmediateCallerIs(as ...address.Address) {
	rt.abortIfAlreadyValidated()
	imm := rt.Message().Caller()

	for _, a := range as {
		if imm == a {
			return
		}
	}
	rt.Abortf(exitcode.SysErrForbidden, "caller %s is not one of %s", rt.Message().Caller(), as)
}

func (rt *Runtime) Context() context.Context {
	return rt.ctx
}

func (rt *Runtime) Abortf(code exitcode.ExitCode, msg string, args ...interface{}) {
<<<<<<< HEAD
=======
	log.Warnf("Abortf: ", fmt.Sprintf(msg, args...))
>>>>>>> fb4ad043
	panic(aerrors.NewfSkip(2, code, msg, args...))
}

func (rt *Runtime) AbortStateMsg(msg string) {
	panic(aerrors.NewfSkip(3, 101, msg))
}

func (rt *Runtime) ValidateImmediateCallerType(ts ...cid.Cid) {
	rt.abortIfAlreadyValidated()
	callerCid, ok := rt.GetActorCodeCID(rt.Message().Caller())
	if !ok {
		panic(aerrors.Fatalf("failed to lookup code cid for caller"))
	}
	for _, t := range ts {
		if t == callerCid {
			return
		}
	}
	rt.Abortf(exitcode.SysErrForbidden, "caller cid type %q was not one of %v", callerCid, ts)
}

func (rt *Runtime) CurrEpoch() abi.ChainEpoch {
	return rt.height
}

type dumbWrapperType struct {
	val []byte
}

func (dwt *dumbWrapperType) Into(um vmr.CBORUnmarshaler) error {
	return um.UnmarshalCBOR(bytes.NewReader(dwt.val))
}

func (rt *Runtime) Send(to address.Address, method abi.MethodNum, m vmr.CBORMarshaler, value abi.TokenAmount) (vmr.SendReturn, exitcode.ExitCode) {
	if !rt.allowInternal {
		rt.Abortf(exitcode.SysErrorIllegalActor, "runtime.Send() is currently disallowed")
	}
	var params []byte
	if m != nil {
		buf := new(bytes.Buffer)
		if err := m.MarshalCBOR(buf); err != nil {
			rt.Abortf(exitcode.SysErrInvalidParameters, "failed to marshal input parameters: %s", err)
		}
		params = buf.Bytes()
	}

	ret, err := rt.internalSend(rt.Message().Receiver(), to, method, value, params)
	if err != nil {
		if err.IsFatal() {
			panic(err)
		}
		log.Warnf("vmctx send failed: to: %s, method: %d: ret: %d, err: %s", to, method, ret, err)
		return nil, err.RetCode()
	}
	return &dumbWrapperType{ret}, 0
}

func (rt *Runtime) internalSend(from, to address.Address, method abi.MethodNum, value types.BigInt, params []byte) ([]byte, aerrors.ActorError) {
<<<<<<< HEAD
=======

	start := time.Now()
>>>>>>> fb4ad043
	ctx, span := trace.StartSpan(rt.ctx, "vmc.Send")
	defer span.End()
	if span.IsRecordingEvents() {
		span.AddAttributes(
			trace.StringAttribute("to", to.String()),
			trace.Int64Attribute("method", int64(method)),
			trace.StringAttribute("value", value.String()),
		)
	}

	msg := &types.Message{
		From:     from,
		To:       to,
		Method:   method,
		Value:    value,
		Params:   params,
		GasLimit: rt.gasAvailable,
	}

	st := rt.state
	if err := st.Snapshot(ctx); err != nil {
		return nil, aerrors.Fatalf("snapshot failed: %s", err)
	}
	defer st.ClearSnapshot()

	ret, errSend, subrt := rt.vm.send(ctx, msg, rt, nil, start)
	if errSend != nil {
		if errRevert := st.Revert(); errRevert != nil {
			return nil, aerrors.Escalate(errRevert, "failed to revert state tree after failed subcall")
		}
	}

	if subrt != nil {
		rt.numActorsCreated = subrt.numActorsCreated
	}
	rt.executionTrace.Subcalls = append(rt.executionTrace.Subcalls, subrt.executionTrace) //&er)
	return ret, errSend
}

func (rt *Runtime) State() vmr.StateHandle {
	return &shimStateHandle{rt: rt}
}

type shimStateHandle struct {
	rt *Runtime
}

func (ssh *shimStateHandle) Create(obj vmr.CBORMarshaler) {
	c := ssh.rt.Put(obj)
	// TODO: handle error below
	ssh.rt.stateCommit(EmptyObjectCid, c)
}

func (ssh *shimStateHandle) Readonly(obj vmr.CBORUnmarshaler) {
	act, err := ssh.rt.state.GetActor(ssh.rt.Message().Receiver())
	if err != nil {
		ssh.rt.Abortf(exitcode.SysErrorIllegalArgument, "failed to get actor for Readonly state: %s", err)
	}
	ssh.rt.Get(act.Head, obj)
}

func (ssh *shimStateHandle) Transaction(obj vmr.CBORer, f func() interface{}) interface{} {
	if obj == nil {
		ssh.rt.Abortf(exitcode.SysErrorIllegalActor, "Must not pass nil to Transaction()")
	}

	act, err := ssh.rt.state.GetActor(ssh.rt.Message().Receiver())
	if err != nil {
		ssh.rt.Abortf(exitcode.SysErrorIllegalActor, "failed to get actor for Transaction: %s", err)
	}
	baseState := act.Head
	ssh.rt.Get(baseState, obj)

	ssh.rt.allowInternal = false
	out := f()
	ssh.rt.allowInternal = true

	c := ssh.rt.Put(obj)

	// TODO: handle error below
	ssh.rt.stateCommit(baseState, c)

	return out
}

func (rt *Runtime) GetBalance(a address.Address) (types.BigInt, aerrors.ActorError) {
	act, err := rt.state.GetActor(a)
	switch err {
	default:
		return types.EmptyInt, aerrors.Escalate(err, "failed to look up actor balance")
	case hamt.ErrNotFound:
		return types.NewInt(0), nil
	case nil:
		return act.Balance, nil
	}
}

func (rt *Runtime) stateCommit(oldh, newh cid.Cid) aerrors.ActorError {
	// TODO: we can make this more efficient in the future...
	act, err := rt.state.GetActor(rt.Message().Receiver())
	if err != nil {
		return aerrors.Escalate(err, "failed to get actor to commit state")
	}

	if act.Head != oldh {
		return aerrors.Fatal("failed to update, inconsistent base reference")
	}

	act.Head = newh

	if err := rt.state.SetActor(rt.Message().Receiver(), act); err != nil {
		return aerrors.Fatalf("failed to set actor in commit state: %s", err)
	}

	return nil
}

<<<<<<< HEAD
func (rt *Runtime) ChargeGas(toUse int64) {
	err := rt.chargeGasInternal(toUse)
=======
func (rt *Runtime) finilizeGasTracing() {
	if rt.lastGasCharge != nil {
		rt.lastGasCharge.TimeTaken = time.Since(rt.lastGasChargeTime)
	}
}

func (rt *Runtime) ChargeGas(gas GasCharge) {
	err := rt.chargeGasInternal(gas, 1)
>>>>>>> fb4ad043
	if err != nil {
		panic(err)
	}
}

<<<<<<< HEAD
func (rt *Runtime) chargeGasInternal(toUse int64) aerrors.ActorError {
=======
func (rt *Runtime) chargeGasFunc(skip int) func(GasCharge) {
	return func(gas GasCharge) {
		err := rt.chargeGasInternal(gas, 1+skip)
		if err != nil {
			panic(err)
		}
	}

}

func (rt *Runtime) chargeGasInternal(gas GasCharge, skip int) aerrors.ActorError {
	toUse := gas.Total()
	var callers [10]uintptr
	cout := gruntime.Callers(2+skip, callers[:])

	now := time.Now()
	if rt.lastGasCharge != nil {
		rt.lastGasCharge.TimeTaken = now.Sub(rt.lastGasChargeTime)
	}

	gasTrace := types.GasTrace{
		Name:       gas.Name,
		TotalGas:   toUse,
		ComputeGas: gas.ComputeGas,
		StorageGas: gas.StorageGas,
		Callers:    callers[:cout],
	}
	rt.executionTrace.GasCharges = append(rt.executionTrace.GasCharges, &gasTrace)
	rt.lastGasChargeTime = now
	rt.lastGasCharge = &gasTrace

>>>>>>> fb4ad043
	if rt.gasUsed+toUse > rt.gasAvailable {
		rt.gasUsed = rt.gasAvailable
		return aerrors.Newf(exitcode.SysErrOutOfGas, "not enough gas: used=%d, available=%d", rt.gasUsed, rt.gasAvailable)
	}
	rt.gasUsed += toUse
	return nil
}

<<<<<<< HEAD
func (rt *Runtime) chargeGasSafe(toUse int64) aerrors.ActorError {
	return rt.chargeGasInternal(toUse)
=======
func (rt *Runtime) chargeGasSafe(gas GasCharge) aerrors.ActorError {
	return rt.chargeGasInternal(gas, 1)
>>>>>>> fb4ad043
}

func (rt *Runtime) Pricelist() Pricelist {
	return rt.pricelist
}

func (rt *Runtime) incrementNumActorsCreated() {
	rt.numActorsCreated++
}

func (rt *Runtime) abortIfAlreadyValidated() {
	if rt.callerValidated {
		rt.Abortf(exitcode.SysErrorIllegalActor, "Method must validate caller identity exactly once")
	}
	rt.callerValidated = true
}<|MERGE_RESOLUTION|>--- conflicted
+++ resolved
@@ -4,12 +4,9 @@
 	"bytes"
 	"context"
 	"encoding/binary"
-<<<<<<< HEAD
-=======
 	"fmt"
 	gruntime "runtime"
 	"time"
->>>>>>> fb4ad043
 
 	"github.com/filecoin-project/go-address"
 	"github.com/filecoin-project/specs-actors/actors/abi"
@@ -55,19 +52,12 @@
 	origin      address.Address
 	originNonce uint64
 
-<<<<<<< HEAD
-	executionTrace   types.ExecutionTrace
-	numActorsCreated uint64
-	allowInternal    bool
-	callerValidated  bool
-=======
 	executionTrace    types.ExecutionTrace
 	numActorsCreated  uint64
 	allowInternal     bool
 	callerValidated   bool
 	lastGasChargeTime time.Time
 	lastGasCharge     *types.GasTrace
->>>>>>> fb4ad043
 }
 
 func (rt *Runtime) TotalFilCircSupply() abi.TokenAmount {
@@ -322,10 +312,7 @@
 }
 
 func (rt *Runtime) Abortf(code exitcode.ExitCode, msg string, args ...interface{}) {
-<<<<<<< HEAD
-=======
 	log.Warnf("Abortf: ", fmt.Sprintf(msg, args...))
->>>>>>> fb4ad043
 	panic(aerrors.NewfSkip(2, code, msg, args...))
 }
 
@@ -384,11 +371,8 @@
 }
 
 func (rt *Runtime) internalSend(from, to address.Address, method abi.MethodNum, value types.BigInt, params []byte) ([]byte, aerrors.ActorError) {
-<<<<<<< HEAD
-=======
 
 	start := time.Now()
->>>>>>> fb4ad043
 	ctx, span := trace.StartSpan(rt.ctx, "vmc.Send")
 	defer span.End()
 	if span.IsRecordingEvents() {
@@ -506,10 +490,6 @@
 	return nil
 }
 
-<<<<<<< HEAD
-func (rt *Runtime) ChargeGas(toUse int64) {
-	err := rt.chargeGasInternal(toUse)
-=======
 func (rt *Runtime) finilizeGasTracing() {
 	if rt.lastGasCharge != nil {
 		rt.lastGasCharge.TimeTaken = time.Since(rt.lastGasChargeTime)
@@ -518,15 +498,11 @@
 
 func (rt *Runtime) ChargeGas(gas GasCharge) {
 	err := rt.chargeGasInternal(gas, 1)
->>>>>>> fb4ad043
 	if err != nil {
 		panic(err)
 	}
 }
 
-<<<<<<< HEAD
-func (rt *Runtime) chargeGasInternal(toUse int64) aerrors.ActorError {
-=======
 func (rt *Runtime) chargeGasFunc(skip int) func(GasCharge) {
 	return func(gas GasCharge) {
 		err := rt.chargeGasInternal(gas, 1+skip)
@@ -558,7 +534,6 @@
 	rt.lastGasChargeTime = now
 	rt.lastGasCharge = &gasTrace
 
->>>>>>> fb4ad043
 	if rt.gasUsed+toUse > rt.gasAvailable {
 		rt.gasUsed = rt.gasAvailable
 		return aerrors.Newf(exitcode.SysErrOutOfGas, "not enough gas: used=%d, available=%d", rt.gasUsed, rt.gasAvailable)
@@ -567,13 +542,8 @@
 	return nil
 }
 
-<<<<<<< HEAD
-func (rt *Runtime) chargeGasSafe(toUse int64) aerrors.ActorError {
-	return rt.chargeGasInternal(toUse)
-=======
 func (rt *Runtime) chargeGasSafe(gas GasCharge) aerrors.ActorError {
 	return rt.chargeGasInternal(gas, 1)
->>>>>>> fb4ad043
 }
 
 func (rt *Runtime) Pricelist() Pricelist {
