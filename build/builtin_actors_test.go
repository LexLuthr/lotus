package build_test

import (
	"testing"

	"github.com/stretchr/testify/require"

	actorstypes "github.com/filecoin-project/go-state-types/actors"

	"github.com/filecoin-project/lotus/build"
	"github.com/filecoin-project/lotus/chain/actors"
)

// Test that the embedded metadata is correct.
func TestEmbeddedMetadata(t *testing.T) {
	metadata, err := build.ReadEmbeddedBuiltinActorsMetadata()
	require.NoError(t, err)

	require.Equal(t, metadata, build.EmbeddedBuiltinActorsMetadata)
}

// Test that we're registering the manifest correctly.
func TestRegistration(t *testing.T) {
	manifestCid, found := actors.GetManifest(actorstypes.Version9)
	require.True(t, found)
	require.True(t, manifestCid.Defined())

<<<<<<< HEAD
	for _, key := range actors.GetBuiltinActorsKeys(actorstypes.Version9) {
		actorCid, found := actors.GetActorCodeID(actorstypes.Version9, key)
=======
	for _, key := range actors.GetBuiltinActorsKeys(actorstypes.Version8) {
		actorCid, found := actors.GetActorCodeID(actorstypes.Version8, key)
>>>>>>> bd10bdf9
		require.True(t, found)
		name, version, found := actors.GetActorMetaByCode(actorCid)
		require.True(t, found)
		require.Equal(t, actorstypes.Version9, version)
		require.Equal(t, key, name)
	}
}<|MERGE_RESOLUTION|>--- conflicted
+++ resolved
@@ -21,21 +21,18 @@
 
 // Test that we're registering the manifest correctly.
 func TestRegistration(t *testing.T) {
-	manifestCid, found := actors.GetManifest(actorstypes.Version9)
-	require.True(t, found)
-	require.True(t, manifestCid.Defined())
+	for _, av := range []actorstypes.Version{actorstypes.Version8, actorstypes.Version9} {
+		manifestCid, found := actors.GetManifest(av)
+		require.True(t, found)
+		require.True(t, manifestCid.Defined())
 
-<<<<<<< HEAD
-	for _, key := range actors.GetBuiltinActorsKeys(actorstypes.Version9) {
-		actorCid, found := actors.GetActorCodeID(actorstypes.Version9, key)
-=======
-	for _, key := range actors.GetBuiltinActorsKeys(actorstypes.Version8) {
-		actorCid, found := actors.GetActorCodeID(actorstypes.Version8, key)
->>>>>>> bd10bdf9
-		require.True(t, found)
-		name, version, found := actors.GetActorMetaByCode(actorCid)
-		require.True(t, found)
-		require.Equal(t, actorstypes.Version9, version)
-		require.Equal(t, key, name)
+		for _, key := range actors.GetBuiltinActorsKeys(av) {
+			actorCid, found := actors.GetActorCodeID(av, key)
+			require.True(t, found)
+			name, version, found := actors.GetActorMetaByCode(actorCid)
+			require.True(t, found)
+			require.Equal(t, av, version)
+			require.Equal(t, key, name)
+		}
 	}
 }