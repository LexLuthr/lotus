//go:build interopnet
// +build interopnet

package build

import (
	"os"
	"strconv"

	"github.com/ipfs/go-cid"

	"github.com/filecoin-project/go-address"
	"github.com/filecoin-project/go-state-types/abi"
	actorstypes "github.com/filecoin-project/go-state-types/actors"
	"github.com/filecoin-project/go-state-types/network"
	builtin2 "github.com/filecoin-project/specs-actors/v2/actors/builtin"

	"github.com/filecoin-project/lotus/chain/actors/policy"
)

var NetworkBundle = "caterpillarnet"
var BundleOverrides map[actorstypes.Version]string
var ActorDebugging = false

const BootstrappersFile = "interopnet.pi"
const GenesisFile = "interopnet.car"

const GenesisNetworkVersion = network.Version16

var UpgradeBreezeHeight = abi.ChainEpoch(-1)

const BreezeGasTampingDuration = 0

var UpgradeSmokeHeight = abi.ChainEpoch(-1)
var UpgradeIgnitionHeight = abi.ChainEpoch(-2)
var UpgradeRefuelHeight = abi.ChainEpoch(-3)
var UpgradeTapeHeight = abi.ChainEpoch(-4)
var UpgradeAssemblyHeight = abi.ChainEpoch(-5)
var UpgradeLiftoffHeight = abi.ChainEpoch(-6)
var UpgradeKumquatHeight = abi.ChainEpoch(-7)
var UpgradeCalicoHeight = abi.ChainEpoch(-9)
var UpgradePersianHeight = abi.ChainEpoch(-10)
var UpgradeOrangeHeight = abi.ChainEpoch(-11)
var UpgradeClausHeight = abi.ChainEpoch(-12)
var UpgradeTrustHeight = abi.ChainEpoch(-13)
var UpgradeNorwegianHeight = abi.ChainEpoch(-14)
var UpgradeTurboHeight = abi.ChainEpoch(-15)
var UpgradeHyperdriveHeight = abi.ChainEpoch(-16)
var UpgradeChocolateHeight = abi.ChainEpoch(-17)
var UpgradeOhSnapHeight = abi.ChainEpoch(-18)
var UpgradeSkyrHeight = abi.ChainEpoch(-19)
var UpgradeSharkHeight = abi.ChainEpoch(-20)
var UpgradeHyggeHeight = abi.ChainEpoch(-21)
var UpgradeLightningHeight = abi.ChainEpoch(-22)
var UpgradeThunderHeight = abi.ChainEpoch(-23)

const UpgradeWatermelonHeight = 50
<<<<<<< HEAD
=======

// This fix upgrade only ran on calibrationnet
const UpgradeWatermelonFixHeight = -1
>>>>>>> cff785fa

var DrandSchedule = map[abi.ChainEpoch]DrandEnum{
	0: DrandMainnet,
}

var SupportedProofTypes = []abi.RegisteredSealProof{
	abi.RegisteredSealProof_StackedDrg2KiBV1,
	abi.RegisteredSealProof_StackedDrg8MiBV1,
	abi.RegisteredSealProof_StackedDrg512MiBV1,
}
var ConsensusMinerMinPower = abi.NewStoragePower(2048)
var MinVerifiedDealSize = abi.NewStoragePower(256)
var PreCommitChallengeDelay = abi.ChainEpoch(10)

func init() {
	policy.SetSupportedProofTypes(SupportedProofTypes...)
	policy.SetConsensusMinerMinPower(ConsensusMinerMinPower)
	policy.SetMinVerifiedDealSize(MinVerifiedDealSize)
	policy.SetPreCommitChallengeDelay(PreCommitChallengeDelay)

	getUpgradeHeight := func(ev string, def abi.ChainEpoch) abi.ChainEpoch {
		hs, found := os.LookupEnv(ev)
		if found {
			h, err := strconv.Atoi(hs)
			if err != nil {
				log.Panicf("failed to parse %s env var", ev)
			}

			return abi.ChainEpoch(h)
		}

		return def
	}

	UpgradeBreezeHeight = getUpgradeHeight("LOTUS_BREEZE_HEIGHT", UpgradeBreezeHeight)
	UpgradeSmokeHeight = getUpgradeHeight("LOTUS_SMOKE_HEIGHT", UpgradeSmokeHeight)
	UpgradeIgnitionHeight = getUpgradeHeight("LOTUS_IGNITION_HEIGHT", UpgradeIgnitionHeight)
	UpgradeRefuelHeight = getUpgradeHeight("LOTUS_REFUEL_HEIGHT", UpgradeRefuelHeight)
	UpgradeTapeHeight = getUpgradeHeight("LOTUS_TAPE_HEIGHT", UpgradeTapeHeight)
	UpgradeAssemblyHeight = getUpgradeHeight("LOTUS_ACTORSV2_HEIGHT", UpgradeAssemblyHeight)
	UpgradeLiftoffHeight = getUpgradeHeight("LOTUS_LIFTOFF_HEIGHT", UpgradeLiftoffHeight)
	UpgradeKumquatHeight = getUpgradeHeight("LOTUS_KUMQUAT_HEIGHT", UpgradeKumquatHeight)
	UpgradeCalicoHeight = getUpgradeHeight("LOTUS_CALICO_HEIGHT", UpgradeCalicoHeight)
	UpgradePersianHeight = getUpgradeHeight("LOTUS_PERSIAN_HEIGHT", UpgradePersianHeight)
	UpgradeOrangeHeight = getUpgradeHeight("LOTUS_ORANGE_HEIGHT", UpgradeOrangeHeight)
	UpgradeClausHeight = getUpgradeHeight("LOTUS_CLAUS_HEIGHT", UpgradeClausHeight)
	UpgradeTrustHeight = getUpgradeHeight("LOTUS_ACTORSV3_HEIGHT", UpgradeTrustHeight)
	UpgradeNorwegianHeight = getUpgradeHeight("LOTUS_NORWEGIAN_HEIGHT", UpgradeNorwegianHeight)
	UpgradeTurboHeight = getUpgradeHeight("LOTUS_ACTORSV4_HEIGHT", UpgradeTurboHeight)
	UpgradeHyperdriveHeight = getUpgradeHeight("LOTUS_HYPERDRIVE_HEIGHT", UpgradeHyperdriveHeight)
	UpgradeChocolateHeight = getUpgradeHeight("LOTUS_CHOCOLATE_HEIGHT", UpgradeChocolateHeight)
	UpgradeOhSnapHeight = getUpgradeHeight("LOTUS_OHSNAP_HEIGHT", UpgradeOhSnapHeight)
	UpgradeSkyrHeight = getUpgradeHeight("LOTUS_SKYR_HEIGHT", UpgradeSkyrHeight)
	UpgradeSharkHeight = getUpgradeHeight("LOTUS_SHARK_HEIGHT", UpgradeSharkHeight)
	UpgradeHyggeHeight = getUpgradeHeight("LOTUS_HYGGE_HEIGHT", UpgradeHyggeHeight)

	BuildType |= BuildInteropnet
	SetAddressNetwork(address.Testnet)
	Devnet = true

}

const BlockDelaySecs = uint64(builtin2.EpochDurationSeconds)

const PropagationDelaySecs = uint64(6)

var EquivocationDelaySecs = uint64(2)

// BootstrapPeerThreshold is the minimum number peers we need to track for a sync worker to start
const BootstrapPeerThreshold = 2

// ChainId defines the chain ID used in the Ethereum JSON-RPC endpoint.
// As per https://github.com/ethereum-lists/chains
// TODO same as butterfly for now, as we didn't submit an assignment for interopnet.
const Eip155ChainId = 3141592

var WhitelistedBlock = cid.Undef<|MERGE_RESOLUTION|>--- conflicted
+++ resolved
@@ -55,12 +55,9 @@
 var UpgradeThunderHeight = abi.ChainEpoch(-23)
 
 const UpgradeWatermelonHeight = 50
-<<<<<<< HEAD
-=======
 
 // This fix upgrade only ran on calibrationnet
 const UpgradeWatermelonFixHeight = -1
->>>>>>> cff785fa
 
 var DrandSchedule = map[abi.ChainEpoch]DrandEnum{
 	0: DrandMainnet,
