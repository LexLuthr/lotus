package node

import (
	"os"

	gorpc "github.com/libp2p/go-libp2p-gorpc"
	"go.uber.org/fx"
	"golang.org/x/xerrors"

	"github.com/filecoin-project/go-fil-markets/discovery"
	discoveryimpl "github.com/filecoin-project/go-fil-markets/discovery/impl"
	"github.com/filecoin-project/go-fil-markets/retrievalmarket"
	"github.com/filecoin-project/go-fil-markets/storagemarket"

	"github.com/filecoin-project/lotus/api"
	"github.com/filecoin-project/lotus/chain"
	"github.com/filecoin-project/lotus/chain/beacon"
	"github.com/filecoin-project/lotus/chain/consensus"
	"github.com/filecoin-project/lotus/chain/consensus/filcns"
	"github.com/filecoin-project/lotus/chain/events"
	"github.com/filecoin-project/lotus/chain/exchange"
	"github.com/filecoin-project/lotus/chain/gen/slashfilter"
	"github.com/filecoin-project/lotus/chain/market"
	"github.com/filecoin-project/lotus/chain/messagepool"
	"github.com/filecoin-project/lotus/chain/messagesigner"
	"github.com/filecoin-project/lotus/chain/stmgr"
	rpcstmgr "github.com/filecoin-project/lotus/chain/stmgr/rpc"
	"github.com/filecoin-project/lotus/chain/store"
	"github.com/filecoin-project/lotus/chain/vm"
	"github.com/filecoin-project/lotus/chain/wallet"
	ledgerwallet "github.com/filecoin-project/lotus/chain/wallet/ledger"
	"github.com/filecoin-project/lotus/chain/wallet/remotewallet"
	raftcns "github.com/filecoin-project/lotus/lib/consensus/raft"
	"github.com/filecoin-project/lotus/lib/peermgr"
	"github.com/filecoin-project/lotus/markets/retrievaladapter"
	"github.com/filecoin-project/lotus/markets/storageadapter"
	"github.com/filecoin-project/lotus/node/config"
	"github.com/filecoin-project/lotus/node/hello"
	"github.com/filecoin-project/lotus/node/impl"
	"github.com/filecoin-project/lotus/node/impl/full"
	"github.com/filecoin-project/lotus/node/modules"
	"github.com/filecoin-project/lotus/node/modules/dtypes"
	"github.com/filecoin-project/lotus/node/repo"
	"github.com/filecoin-project/lotus/paychmgr"
	"github.com/filecoin-project/lotus/paychmgr/settler"
	"github.com/filecoin-project/lotus/storage/sealer/ffiwrapper"
	"github.com/filecoin-project/lotus/storage/sealer/storiface"
)

// Chain node provides access to the Filecoin blockchain, by setting up a full
// validator node, or by delegating some actions to other nodes (lite mode)
var ChainNode = Options(
	// Full node or lite node
	// TODO: Fix offline mode

	// Consensus settings
	Override(new(dtypes.DrandSchedule), modules.BuiltinDrandConfig),
	Override(new(stmgr.UpgradeSchedule), modules.UpgradeSchedule),
	Override(new(dtypes.NetworkName), modules.NetworkName),
	Override(new(modules.Genesis), modules.ErrorGenesis),
	Override(new(dtypes.AfterGenesisSet), modules.SetGenesis),
	Override(SetGenesisKey, modules.DoSetGenesis),
	Override(new(beacon.Schedule), modules.RandomSchedule),

	// Network bootstrap
	Override(new(dtypes.BootstrapPeers), modules.BuiltinBootstrap),
	Override(new(dtypes.DrandBootstrap), modules.DrandBootstrap),

	// Consensus: crypto dependencies
	Override(new(storiface.Verifier), ffiwrapper.ProofVerifier),
	Override(new(storiface.Prover), ffiwrapper.ProofProver),

	// Consensus: LegacyVM
	Override(new(vm.SyscallBuilder), vm.Syscalls),

	// Consensus: Chain storage/access
	Override(new(chain.Genesis), chain.LoadGenesis),
	Override(new(store.WeightFunc), filcns.Weight),
	Override(new(stmgr.Executor), filcns.NewTipSetExecutor()),
	Override(new(consensus.Consensus), filcns.NewFilecoinExpectedConsensus),
	Override(new(*store.ChainStore), modules.ChainStore),
	Override(new(*stmgr.StateManager), modules.StateManager),
	Override(new(dtypes.ChainBitswap), modules.ChainBitswap),
	Override(new(dtypes.ChainBlockService), modules.ChainBlockService), // todo: unused

	// Consensus: Chain sync

	// We don't want the SyncManagerCtor to be used as an fx constructor, but rather as a value.
	// It will be called implicitly by the Syncer constructor.
	Override(new(chain.SyncManagerCtor), func() chain.SyncManagerCtor { return chain.NewSyncManager }),
	Override(new(*chain.Syncer), modules.NewSyncer),
	Override(new(exchange.Client), exchange.NewClient),

	// Chain networking
	Override(new(*hello.Service), hello.NewHelloService),
	Override(new(exchange.Server), exchange.NewServer),
	Override(new(*peermgr.PeerMgr), peermgr.NewPeerMgr),

	// Chain mining API dependencies
	Override(new(*slashfilter.SlashFilter), modules.NewSlashFilter),

	// Service: Message Pool
	Override(new(dtypes.DefaultMaxFeeFunc), modules.NewDefaultMaxFeeFunc),
	Override(new(*messagepool.MessagePool), modules.MessagePool),
	Override(new(*dtypes.MpoolLocker), new(dtypes.MpoolLocker)),

	// Shared graphsync (markets, serving chain)
	Override(new(dtypes.Graphsync), modules.Graphsync(config.DefaultFullNode().Client.SimultaneousTransfersForStorage, config.DefaultFullNode().Client.SimultaneousTransfersForRetrieval)),

	// Service: Wallet
	Override(new(*messagesigner.MessageSigner), messagesigner.NewMessageSigner),
	Override(new(messagesigner.MsgSigner), func(ms *messagesigner.MessageSigner) *messagesigner.MessageSigner { return ms }),
	Override(new(*wallet.LocalWallet), wallet.NewWallet),
	Override(new(wallet.Default), From(new(*wallet.LocalWallet))),
	Override(new(api.Wallet), From(new(wallet.MultiWallet))),

	// Service: Payment channels
	Override(new(paychmgr.PaychAPI), From(new(modules.PaychAPI))),
	Override(new(*paychmgr.Store), modules.NewPaychStore),
	Override(new(*paychmgr.Manager), modules.NewManager),
	Override(HandlePaymentChannelManagerKey, modules.HandlePaychManager),
	Override(SettlePaymentChannelsKey, settler.SettlePaymentChannels),

	// Markets (common)
	Override(new(*discoveryimpl.Local), modules.NewLocalDiscovery),

	// Markets (retrieval)
	Override(new(discovery.PeerResolver), modules.RetrievalResolver),
	Override(new(retrievalmarket.BlockstoreAccessor), modules.RetrievalBlockstoreAccessor),
	Override(new(retrievalmarket.RetrievalClient), modules.RetrievalClient(false)),
	Override(new(dtypes.ClientDataTransfer), modules.NewClientGraphsyncDataTransfer),

	// Markets (storage)
	Override(new(*market.FundManager), market.NewFundManager),
	Override(new(dtypes.ClientDatastore), modules.NewClientDatastore),
	Override(new(storagemarket.BlockstoreAccessor), modules.StorageBlockstoreAccessor),
	Override(new(*retrievaladapter.APIBlockstoreAccessor), retrievaladapter.NewAPIBlockstoreAdapter),
	Override(new(storagemarket.StorageClient), modules.StorageClient),
	Override(new(storagemarket.StorageClientNode), storageadapter.NewClientNodeAdapter),
	Override(HandleMigrateClientFundsKey, modules.HandleMigrateClientFunds),

	Override(new(*full.GasPriceCache), full.NewGasPriceCache),

	Override(RelayIndexerMessagesKey, modules.RelayIndexerMessages),

	// Lite node API
	ApplyIf(isLiteNode,
		Override(new(messagepool.Provider), messagepool.NewProviderLite),
		Override(new(messagepool.MpoolNonceAPI), From(new(modules.MpoolNonceAPI))),
		Override(new(full.ChainModuleAPI), From(new(api.Gateway))),
		Override(new(full.GasModuleAPI), From(new(api.Gateway))),
		Override(new(full.MpoolModuleAPI), From(new(api.Gateway))),
		Override(new(full.StateModuleAPI), From(new(api.Gateway))),
		Override(new(stmgr.StateManagerAPI), rpcstmgr.NewRPCStateManager),
		// this to make tests pass, but we should consider actually implementing it in the gateway
		Override(new(full.EthModuleAPI), new(full.EthModuleDummy)),
	),

	// Full node API / service startup
	ApplyIf(isFullNode,
		Override(new(messagepool.Provider), messagepool.NewProvider),
		Override(new(messagepool.MpoolNonceAPI), From(new(*messagepool.MessagePool))),
		Override(new(full.ChainModuleAPI), From(new(full.ChainModule))),
		Override(new(full.EthModuleAPI), From(new(full.EthModule))),
		Override(new(full.GasModuleAPI), From(new(full.GasModule))),
		Override(new(full.MpoolModuleAPI), From(new(full.MpoolModule))),
		Override(new(full.StateModuleAPI), From(new(full.StateModule))),
		Override(new(stmgr.StateManagerAPI), From(new(*stmgr.StateManager))),

		Override(RunHelloKey, modules.RunHello),
		Override(RunChainExchangeKey, modules.RunChainExchange),
		Override(RunPeerMgrKey, modules.RunPeerMgr),
		Override(HandleIncomingMessagesKey, modules.HandleIncomingMessages),
		Override(HandleIncomingBlocksKey, modules.HandleIncomingBlocks),
	),
)

func ConfigFullNode(c interface{}) Option {
	cfg, ok := c.(*config.FullNode)
	if !ok {
		return Error(xerrors.Errorf("invalid config from repo, got: %T", c))
	}

	enableLibp2pNode := true // always enable libp2p for full nodes

	ipfsMaddr := cfg.Client.IpfsMAddr
	return Options(
		ConfigCommon(&cfg.Common, enableLibp2pNode),

		Override(new(dtypes.UniversalBlockstore), modules.UniversalBlockstore),

		If(cfg.Chainstore.EnableSplitstore,
			If(cfg.Chainstore.Splitstore.ColdStoreType == "universal" || cfg.Chainstore.Splitstore.ColdStoreType == "messages",
				Override(new(dtypes.ColdBlockstore), From(new(dtypes.UniversalBlockstore)))),
			If(cfg.Chainstore.Splitstore.ColdStoreType == "discard",
				Override(new(dtypes.ColdBlockstore), modules.DiscardColdBlockstore)),
			If(cfg.Chainstore.Splitstore.HotStoreType == "badger",
				Override(new(dtypes.HotBlockstore), modules.BadgerHotBlockstore)),
			Override(new(dtypes.SplitBlockstore), modules.SplitBlockstore(&cfg.Chainstore)),
			Override(new(dtypes.BasicChainBlockstore), modules.ChainSplitBlockstore),
			Override(new(dtypes.BasicStateBlockstore), modules.StateSplitBlockstore),
			Override(new(dtypes.BaseBlockstore), From(new(dtypes.SplitBlockstore))),
			Override(new(dtypes.ExposedBlockstore), modules.ExposedSplitBlockstore),
			Override(new(dtypes.GCReferenceProtector), modules.SplitBlockstoreGCReferenceProtector),
		),
		If(!cfg.Chainstore.EnableSplitstore,
			Override(new(dtypes.BasicChainBlockstore), modules.ChainFlatBlockstore),
			Override(new(dtypes.BasicStateBlockstore), modules.StateFlatBlockstore),
			Override(new(dtypes.BaseBlockstore), From(new(dtypes.UniversalBlockstore))),
			Override(new(dtypes.ExposedBlockstore), From(new(dtypes.UniversalBlockstore))),
			Override(new(dtypes.GCReferenceProtector), modules.NoopGCReferenceProtector),
		),

		Override(new(dtypes.ChainBlockstore), From(new(dtypes.BasicChainBlockstore))),
		Override(new(dtypes.StateBlockstore), From(new(dtypes.BasicStateBlockstore))),

		If(os.Getenv("LOTUS_ENABLE_CHAINSTORE_FALLBACK") == "1",
			Override(new(dtypes.ChainBlockstore), modules.FallbackChainBlockstore),
			Override(new(dtypes.StateBlockstore), modules.FallbackStateBlockstore),
			Override(SetupFallbackBlockstoresKey, modules.InitFallbackBlockstores),
		),

		Override(new(dtypes.ClientImportMgr), modules.ClientImportMgr),

		Override(new(dtypes.ClientBlockstore), modules.ClientBlockstore),

		If(cfg.Client.UseIpfs,
			Override(new(dtypes.ClientBlockstore), modules.IpfsClientBlockstore(ipfsMaddr, cfg.Client.IpfsOnlineMode)),
			Override(new(storagemarket.BlockstoreAccessor), modules.IpfsStorageBlockstoreAccessor),
			If(cfg.Client.IpfsUseForRetrieval,
				Override(new(retrievalmarket.BlockstoreAccessor), modules.IpfsRetrievalBlockstoreAccessor),
			),
		),
		Override(new(dtypes.Graphsync), modules.Graphsync(cfg.Client.SimultaneousTransfersForStorage, cfg.Client.SimultaneousTransfersForRetrieval)),

		Override(new(retrievalmarket.RetrievalClient), modules.RetrievalClient(cfg.Client.OffChainRetrieval)),

		If(cfg.Wallet.RemoteBackend != "",
			Override(new(*remotewallet.RemoteWallet), remotewallet.SetupRemoteWallet(cfg.Wallet.RemoteBackend)),
		),
		If(cfg.Wallet.EnableLedger,
			Override(new(*ledgerwallet.LedgerWallet), ledgerwallet.NewWallet),
		),
		If(cfg.Wallet.DisableLocal,
			Unset(new(*wallet.LocalWallet)),
			Override(new(wallet.Default), wallet.NilDefault),
		),
<<<<<<< HEAD

		// Actor event filtering support
		Override(new(events.EventAPI), From(new(modules.EventAPI))),
		Override(new(full.EthEventAPI), modules.EthEventAPI(cfg.ActorEvent)),
=======
		// Chain node cluster enabled
		If(cfg.Cluster.ClusterModeEnabled,
			Override(new(*gorpc.Client), modules.NewRPCClient),
			Override(new(*raftcns.ClusterRaftConfig), raftcns.NewClusterRaftConfig(&cfg.Cluster)),
			Override(new(*raftcns.Consensus), raftcns.NewConsensusWithRPCClient(false)),
			Override(new(*messagesigner.MessageSignerConsensus), messagesigner.NewMessageSignerConsensus),
			Override(new(messagesigner.MsgSigner), From(new(*messagesigner.MessageSignerConsensus))),
			Override(new(*modules.RPCHandler), modules.NewRPCHandler),
			Override(GoRPCServer, modules.NewRPCServer),
		),
>>>>>>> 8504401d
	)
}

type FullOption = Option

func Lite(enable bool) FullOption {
	return func(s *Settings) error {
		s.Lite = enable
		return nil
	}
}

func FullAPI(out *api.FullNode, fopts ...FullOption) Option {
	return Options(
		func(s *Settings) error {
			s.nodeType = repo.FullNode
			s.enableLibp2pNode = true
			return nil
		},
		Options(fopts...),
		func(s *Settings) error {
			resAPI := &impl.FullNodeAPI{}
			s.invokes[ExtractApiKey] = fx.Populate(resAPI)
			*out = resAPI
			return nil
		},
	)
}<|MERGE_RESOLUTION|>--- conflicted
+++ resolved
@@ -245,12 +245,7 @@
 			Unset(new(*wallet.LocalWallet)),
 			Override(new(wallet.Default), wallet.NilDefault),
 		),
-<<<<<<< HEAD
-
-		// Actor event filtering support
-		Override(new(events.EventAPI), From(new(modules.EventAPI))),
-		Override(new(full.EthEventAPI), modules.EthEventAPI(cfg.ActorEvent)),
-=======
+
 		// Chain node cluster enabled
 		If(cfg.Cluster.ClusterModeEnabled,
 			Override(new(*gorpc.Client), modules.NewRPCClient),
@@ -261,7 +256,10 @@
 			Override(new(*modules.RPCHandler), modules.NewRPCHandler),
 			Override(GoRPCServer, modules.NewRPCServer),
 		),
->>>>>>> 8504401d
+
+		// Actor event filtering support
+		Override(new(events.EventAPI), From(new(modules.EventAPI))),
+		Override(new(full.EthEventAPI), modules.EthEventAPI(cfg.ActorEvent)),
 	)
 }
 
