# lotus
```
NAME:
   lotus - Filecoin decentralized storage network client

USAGE:
   lotus [global options] command [command options] [arguments...]

VERSION:
   1.23.2-dev

COMMANDS:
   daemon   Start a lotus daemon process
   backup   Create node metadata backup
   config   Manage node config
   version  Print version
   help, h  Shows a list of commands or help for one command
   BASIC:
     send     Send funds between accounts
     wallet   Manage wallet
     info     Print node info
     client   Make deals, store data, retrieve data
     msig     Interact with a multisig wallet
     filplus  Interact with the verified registry actor used by Filplus
     paych    Manage payment channels
   DEVELOPER:
     auth          Manage RPC permissions
     mpool         Manage message pool
     state         Interact with and query filecoin chain state
     chain         Interact with filecoin blockchain
     log           Manage logging
     wait-api      Wait for lotus api to come online
     fetch-params  Fetch proving parameters
     evm           Commands related to the Filecoin EVM runtime
   NETWORK:
     net   Manage P2P Network
     sync  Inspect or interact with the chain syncer
   STATUS:
     status  Check node status

GLOBAL OPTIONS:
   --color        use color in display output (default: depends on output being a TTY)
   --interactive  setting to false will disable interactive functionality of commands (default: false)
   --force-send   if true, will ignore pre-send checks (default: false)
   --vv           enables very verbose mode, useful for debugging the CLI (default: false)
   --help, -h     show help
   --version, -v  print the version
```

## lotus daemon
```
NAME:
   lotus daemon - Start a lotus daemon process

USAGE:
   lotus daemon command [command options] [arguments...]

COMMANDS:
   stop     Stop a running lotus daemon
   help, h  Shows a list of commands or help for one command

OPTIONS:
   --api value               (default: "1234")
   --genesis value           genesis file to use for first node run
   --bootstrap               (default: true)
   --import-chain value      on first run, load chain from given file or url and validate
   --import-snapshot value   import chain state from a given chain export file or url
   --halt-after-import       halt the process after importing chain from file (default: false)
   --lite                    start lotus in lite mode (default: false)
   --pprof value             specify name of file for writing cpu profile to
   --profile value           specify type of node
   --manage-fdlimit          manage open file limit (default: true)
   --config value            specify path of config file to use
   --api-max-req-size value  maximum API request size accepted by the JSON RPC server (default: 0)
   --restore value           restore from backup file
   --restore-config value    config file to use when restoring from backup
<<<<<<< HEAD
   --slash-consensus         Report consensus fault (default: false)
   --slasher-sender value    optionally specify the account to report consensus from
   --slashdb-dir value       (default: "slash watch db dir path")
   --help, -h                show help (default: false)
   
=======
   --help, -h                show help
>>>>>>> 594c52b9
```

### lotus daemon stop
```
NAME:
   lotus daemon stop - Stop a running lotus daemon

USAGE:
   lotus daemon stop [command options] [arguments...]

OPTIONS:
   --help, -h  show help
```

## lotus backup
```
NAME:
   lotus backup - Create node metadata backup

USAGE:
   lotus backup [command options] [backup file path]

DESCRIPTION:
   The backup command writes a copy of node metadata under the specified path

   Online backups:
   For security reasons, the daemon must be have LOTUS_BACKUP_BASE_PATH env var set
   to a path where backup files are supposed to be saved, and the path specified in
   this command must be within this base path

OPTIONS:
   --offline   create backup without the node running (default: false)
   --help, -h  show help
```

## lotus config
```
NAME:
   lotus config - Manage node config

USAGE:
   lotus config command [command options] [arguments...]

COMMANDS:
   default  Print default node config
   updated  Print updated node config
   help, h  Shows a list of commands or help for one command

OPTIONS:
   --help, -h  show help
```

### lotus config default
```
NAME:
   lotus config default - Print default node config

USAGE:
   lotus config default [command options] [arguments...]

OPTIONS:
   --no-comment  don't comment default values (default: false)
   --help, -h    show help
```

### lotus config updated
```
NAME:
   lotus config updated - Print updated node config

USAGE:
   lotus config updated [command options] [arguments...]

OPTIONS:
   --no-comment  don't comment default values (default: false)
   --help, -h    show help
```

## lotus version
```
NAME:
   lotus version - Print version

USAGE:
   lotus version [command options] [arguments...]

OPTIONS:
   --help, -h  show help
```

## lotus send
```
NAME:
   lotus send - Send funds between accounts

USAGE:
   lotus send [command options] [targetAddress] [amount]

CATEGORY:
   BASIC

OPTIONS:
   --from value           optionally specify the account to send funds from
   --from-eth-addr value  optionally specify the eth addr to send funds from
   --gas-premium value    specify gas price to use in AttoFIL (default: "0")
   --gas-feecap value     specify gas fee cap to use in AttoFIL (default: "0")
   --gas-limit value      specify gas limit (default: 0)
   --nonce value          specify the nonce to use (default: 0)
   --method value         specify method to invoke (default: 0)
   --params-json value    specify invocation parameters in json
   --params-hex value     specify invocation parameters in hex
   --force                Deprecated: use global 'force-send' (default: false)
   --help, -h             show help
```

## lotus wallet
```
NAME:
   lotus wallet - Manage wallet

USAGE:
   lotus wallet command [command options] [arguments...]

COMMANDS:
   new          Generate a new key of the given type
   list         List wallet address
   balance      Get account balance
   export       export keys
   import       import keys
   default      Get default wallet address
   set-default  Set default wallet address
   sign         sign a message
   verify       verify the signature of a message
   delete       Soft delete an address from the wallet - hard deletion needed for permanent removal
   market       Interact with market balances
   help, h      Shows a list of commands or help for one command

OPTIONS:
   --help, -h  show help
```

### lotus wallet new
```
NAME:
   lotus wallet new - Generate a new key of the given type

USAGE:
   lotus wallet new [command options] [bls|secp256k1 (default secp256k1)]

OPTIONS:
   --help, -h  show help
```

### lotus wallet list
```
NAME:
   lotus wallet list - List wallet address

USAGE:
   lotus wallet list [command options] [arguments...]

OPTIONS:
   --addr-only, -a  Only print addresses (default: false)
   --id, -i         Output ID addresses (default: false)
   --market, -m     Output market balances (default: false)
   --help, -h       show help
```

### lotus wallet balance
```
NAME:
   lotus wallet balance - Get account balance

USAGE:
   lotus wallet balance [command options] [address]

OPTIONS:
   --help, -h  show help
```

### lotus wallet export
```
NAME:
   lotus wallet export - export keys

USAGE:
   lotus wallet export [command options] [address]

OPTIONS:
   --help, -h  show help
```

### lotus wallet import
```
NAME:
   lotus wallet import - import keys

USAGE:
   lotus wallet import [command options] [<path> (optional, will read from stdin if omitted)]

OPTIONS:
   --format value  specify input format for key (default: "hex-lotus")
   --as-default    import the given key as your new default key (default: false)
   --help, -h      show help
```

### lotus wallet default
```
NAME:
   lotus wallet default - Get default wallet address

USAGE:
   lotus wallet default [command options] [arguments...]

OPTIONS:
   --help, -h  show help
```

### lotus wallet set-default
```
NAME:
   lotus wallet set-default - Set default wallet address

USAGE:
   lotus wallet set-default [command options] [address]

OPTIONS:
   --help, -h  show help
```

### lotus wallet sign
```
NAME:
   lotus wallet sign - sign a message

USAGE:
   lotus wallet sign [command options] <signing address> <hexMessage>

OPTIONS:
   --help, -h  show help
```

### lotus wallet verify
```
NAME:
   lotus wallet verify - verify the signature of a message

USAGE:
   lotus wallet verify [command options] <signing address> <hexMessage> <signature>

OPTIONS:
   --help, -h  show help
```

### lotus wallet delete
```
NAME:
   lotus wallet delete - Soft delete an address from the wallet - hard deletion needed for permanent removal

USAGE:
   lotus wallet delete [command options] <address> 

OPTIONS:
   --help, -h  show help
```

### lotus wallet market
```
NAME:
   lotus wallet market - Interact with market balances

USAGE:
   lotus wallet market command [command options] [arguments...]

COMMANDS:
   withdraw  Withdraw funds from the Storage Market Actor
   add       Add funds to the Storage Market Actor
   help, h   Shows a list of commands or help for one command

OPTIONS:
   --help, -h  show help
```

#### lotus wallet market withdraw
```
NAME:
   lotus wallet market withdraw - Withdraw funds from the Storage Market Actor

USAGE:
   lotus wallet market withdraw [command options] [amount (FIL) optional, otherwise will withdraw max available]

OPTIONS:
   --wallet value, -w value   Specify address to withdraw funds to, otherwise it will use the default wallet address
   --address value, -a value  Market address to withdraw from (account or miner actor address, defaults to --wallet address)
   --confidence value         number of block confirmations to wait for (default: 5)
   --help, -h                 show help
```

#### lotus wallet market add
```
NAME:
   lotus wallet market add - Add funds to the Storage Market Actor

USAGE:
   lotus wallet market add [command options] <amount>

OPTIONS:
   --from value, -f value     Specify address to move funds from, otherwise it will use the default wallet address
   --address value, -a value  Market address to move funds to (account or miner actor address, defaults to --from address)
   --help, -h                 show help
```

## lotus info
```
NAME:
   lotus info - Print node info

USAGE:
   lotus info [command options] [arguments...]

CATEGORY:
   BASIC

OPTIONS:
   --help, -h  show help
```

## lotus client
```
NAME:
   lotus client - Make deals, store data, retrieve data

USAGE:
   lotus client command [command options] [arguments...]

COMMANDS:
   help, h  Shows a list of commands or help for one command
   DATA:
     import  Import data
     drop    Remove import
     local   List locally imported data
     stat    Print information about a locally stored file (piece size, etc)
   RETRIEVAL:
     find              Find data in the network
     retrieval-ask     Get a miner's retrieval ask
     retrieve          Retrieve data from network
     cat               Show data from network
     ls                List object links
     cancel-retrieval  Cancel a retrieval deal by deal ID; this also cancels the associated transfer
     list-retrievals   List retrieval market deals
   STORAGE:
     deal          Initialize storage deal with a miner
     query-ask     Find a miners ask
     list-deals    List storage market deals
     get-deal      Print detailed deal information
     list-asks     List asks for top miners
     deal-stats    Print statistics about local storage deals
     inspect-deal  Inspect detailed information about deal's lifecycle and the various stages it goes through
   UTIL:
     commP             Calculate the piece-cid (commP) of a CAR file
     generate-car      Generate a car file from input
     balances          Print storage market client balances
     list-transfers    List ongoing data transfers for deals
     restart-transfer  Force restart a stalled data transfer
     cancel-transfer   Force cancel a data transfer

OPTIONS:
   --help, -h  show help
```

### lotus client import
```
NAME:
   lotus client import - Import data

USAGE:
   lotus client import [command options] [inputPath]

CATEGORY:
   DATA

OPTIONS:
   --car        import from a car file instead of a regular file (default: false)
   --quiet, -q  Output root CID only (default: false)
   --help, -h   show help
```

### lotus client drop
```
NAME:
   lotus client drop - Remove import

USAGE:
   lotus client drop [command options] [import ID...]

CATEGORY:
   DATA

OPTIONS:
   --help, -h  show help
```

### lotus client local
```
NAME:
   lotus client local - List locally imported data

USAGE:
   lotus client local [command options] [arguments...]

CATEGORY:
   DATA

OPTIONS:
   --help, -h  show help
```

### lotus client stat
```
NAME:
   lotus client stat - Print information about a locally stored file (piece size, etc)

USAGE:
   lotus client stat [command options] <cid>

CATEGORY:
   DATA

OPTIONS:
   --help, -h  show help
```

### lotus client find
```
NAME:
   lotus client find - Find data in the network

USAGE:
   lotus client find [command options] [dataCid]

CATEGORY:
   RETRIEVAL

OPTIONS:
   --pieceCid value  require data to be retrieved from a specific Piece CID
   --help, -h        show help
```

### lotus client retrieval-ask
```
NAME:
   lotus client retrieval-ask - Get a miner's retrieval ask

USAGE:
   lotus client retrieval-ask [command options] [minerAddress] [data CID]

CATEGORY:
   RETRIEVAL

OPTIONS:
   --size value  data size in bytes (default: 0)
   --help, -h    show help
```

### lotus client retrieve
```
NAME:
   lotus client retrieve - Retrieve data from network

USAGE:
   lotus client retrieve [command options] [dataCid outputPath]

CATEGORY:
   RETRIEVAL

DESCRIPTION:
   Retrieve data from the Filecoin network.

   The retrieve command will attempt to find a provider make a retrieval deal with
   them. In case a provider can't be found, it can be specified with the --provider
   flag.

   By default the data will be interpreted as DAG-PB UnixFSv1 File. Alternatively
   a CAR file containing the raw IPLD graph can be exported by setting the --car
   flag.

   Partial Retrieval:

   The --data-selector flag can be used to specify a sub-graph to fetch. The
   selector can be specified as either IPLD datamodel text-path selector, or IPLD
   json selector.

   In case of unixfs retrieval, the selector must point at a single root node, and
   match the entire graph under that node.

   In case of CAR retrieval, the selector must have one common "sub-root" node.

   Examples:

   - Retrieve a file by CID
     $ lotus client retrieve Qm... my-file.txt

   - Retrieve a file by CID from f0123
     $ lotus client retrieve --provider f0123 Qm... my-file.txt

   - Retrieve a first file from a specified directory
     $ lotus client retrieve --data-selector /Links/0/Hash Qm... my-file.txt


OPTIONS:
   --car                                                   Export to a car file instead of a regular file (default: false)
   --data-selector value, --datamodel-path-selector value  IPLD datamodel text-path selector, or IPLD json selector
   --car-export-merkle-proof                               (requires --data-selector and --car) Export data-selector merkle proof (default: false)
   --from value                                            address to send transactions from
   --provider value, --miner value                         provider to use for retrieval, if not present it'll use local discovery
   --maxPrice value                                        maximum price the client is willing to consider (default: 0 FIL)
   --pieceCid value                                        require data to be retrieved from a specific Piece CID
   --allow-local                                           (default: false)
   --help, -h                                              show help
```

### lotus client cat
```
NAME:
   lotus client cat - Show data from network

USAGE:
   lotus client cat [command options] [dataCid]

CATEGORY:
   RETRIEVAL

OPTIONS:
   --ipld                           list IPLD datamodel links (default: false)
   --data-selector value            IPLD datamodel text-path selector, or IPLD json selector
   --from value                     address to send transactions from
   --provider value, --miner value  provider to use for retrieval, if not present it'll use local discovery
   --maxPrice value                 maximum price the client is willing to consider (default: 0 FIL)
   --pieceCid value                 require data to be retrieved from a specific Piece CID
   --allow-local                    (default: false)
   --help, -h                       show help
```

### lotus client ls
```
NAME:
   lotus client ls - List object links

USAGE:
   lotus client ls [command options] [dataCid]

CATEGORY:
   RETRIEVAL

OPTIONS:
   --ipld                           list IPLD datamodel links (default: false)
   --depth value                    list links recursively up to the specified depth (default: 1)
   --data-selector value            IPLD datamodel text-path selector, or IPLD json selector
   --from value                     address to send transactions from
   --provider value, --miner value  provider to use for retrieval, if not present it'll use local discovery
   --maxPrice value                 maximum price the client is willing to consider (default: 0 FIL)
   --pieceCid value                 require data to be retrieved from a specific Piece CID
   --allow-local                    (default: false)
   --help, -h                       show help
```

### lotus client cancel-retrieval
```
NAME:
   lotus client cancel-retrieval - Cancel a retrieval deal by deal ID; this also cancels the associated transfer

USAGE:
   lotus client cancel-retrieval [command options] [arguments...]

CATEGORY:
   RETRIEVAL

OPTIONS:
   --deal-id value  specify retrieval deal by deal ID (default: 0)
   --help, -h       show help
```

### lotus client list-retrievals
```
NAME:
   lotus client list-retrievals - List retrieval market deals

USAGE:
   lotus client list-retrievals [command options] [arguments...]

CATEGORY:
   RETRIEVAL

OPTIONS:
   --verbose, -v  print verbose deal details (default: false)
   --show-failed  show failed/failing deals (default: true)
   --completed    show completed retrievals (default: false)
   --watch        watch deal updates in real-time, rather than a one time list (default: false)
   --help, -h     show help
```

### lotus client deal
```
NAME:
   lotus client deal - Initialize storage deal with a miner

USAGE:
   lotus client deal [command options] [dataCid miner price duration]

CATEGORY:
   STORAGE

DESCRIPTION:
   Make a deal with a miner.
   dataCid comes from running 'lotus client import'.
   miner is the address of the miner you wish to make a deal with.
   price is measured in FIL/Epoch. Miners usually don't accept a bid
   lower than their advertised ask (which is in FIL/GiB/Epoch). You can check a miners listed price
   with 'lotus client query-ask <miner address>'.
   duration is how long the miner should store the data for, in blocks.
   The minimum value is 518400 (6 months).

OPTIONS:
   --manual-piece-cid value     manually specify piece commitment for data (dataCid must be to a car file)
   --manual-piece-size value    if manually specifying piece cid, used to specify size (dataCid must be to a car file) (default: 0)
   --manual-stateless-deal      instructs the node to send an offline deal without registering it with the deallist/fsm (default: false)
   --from value                 specify address to fund the deal with
   --start-epoch value          specify the epoch that the deal should start at (default: -1)
   --fast-retrieval             indicates that data should be available for fast retrieval (default: true)
   --verified-deal              indicate that the deal counts towards verified client total (default: true if client is verified, false otherwise)
   --provider-collateral value  specify the requested provider collateral the miner should put up
   --help, -h                   show help
```

### lotus client query-ask
```
NAME:
   lotus client query-ask - Find a miners ask

USAGE:
   lotus client query-ask [command options] [minerAddress]

CATEGORY:
   STORAGE

OPTIONS:
   --peerid value    specify peer ID of node to make query against
   --size value      data size in bytes (default: 0)
   --duration value  deal duration (default: 0)
   --help, -h        show help
```

### lotus client list-deals
```
NAME:
   lotus client list-deals - List storage market deals

USAGE:
   lotus client list-deals [command options] [arguments...]

CATEGORY:
   STORAGE

OPTIONS:
   --verbose, -v  print verbose deal details (default: false)
   --show-failed  show failed/failing deals (default: false)
   --watch        watch deal updates in real-time, rather than a one time list (default: false)
   --help, -h     show help
```

### lotus client get-deal
```
NAME:
   lotus client get-deal - Print detailed deal information

USAGE:
   lotus client get-deal [command options] [proposalCID]

CATEGORY:
   STORAGE

OPTIONS:
   --help, -h  show help
```

### lotus client list-asks
```
NAME:
   lotus client list-asks - List asks for top miners

USAGE:
   lotus client list-asks [command options] [arguments...]

CATEGORY:
   STORAGE

OPTIONS:
   --by-ping              sort by ping (default: false)
   --output-format value  Either 'text' or 'csv' (default: "text")
   --protocols            Output supported deal protocols (default: false)
   --help, -h             show help
```

### lotus client deal-stats
```
NAME:
   lotus client deal-stats - Print statistics about local storage deals

USAGE:
   lotus client deal-stats [command options] [arguments...]

CATEGORY:
   STORAGE

OPTIONS:
   --newer-than value  (default: 0s)
   --help, -h          show help
```

### lotus client inspect-deal
```
NAME:
   lotus client inspect-deal - Inspect detailed information about deal's lifecycle and the various stages it goes through

USAGE:
   lotus client inspect-deal [command options] [arguments...]

CATEGORY:
   STORAGE

OPTIONS:
   --deal-id value       (default: 0)
   --proposal-cid value  
   --help, -h            show help
```

### lotus client commP
```
NAME:
   lotus client commP - Calculate the piece-cid (commP) of a CAR file

USAGE:
   lotus client commP [command options] [inputFile]

CATEGORY:
   UTIL

OPTIONS:
   --help, -h  show help
```

### lotus client generate-car
```
NAME:
   lotus client generate-car - Generate a car file from input

USAGE:
   lotus client generate-car [command options] [inputPath outputPath]

CATEGORY:
   UTIL

OPTIONS:
   --help, -h  show help
```

### lotus client balances
```
NAME:
   lotus client balances - Print storage market client balances

USAGE:
   lotus client balances [command options] [arguments...]

CATEGORY:
   UTIL

OPTIONS:
   --client value  specify storage client address
   --help, -h      show help
```

### lotus client list-transfers
```
NAME:
   lotus client list-transfers - List ongoing data transfers for deals

USAGE:
   lotus client list-transfers [command options] [arguments...]

CATEGORY:
   UTIL

OPTIONS:
   --verbose, -v  print verbose transfer details (default: false)
   --completed    show completed data transfers (default: false)
   --watch        watch deal updates in real-time, rather than a one time list (default: false)
   --show-failed  show failed/cancelled transfers (default: false)
   --help, -h     show help
```

### lotus client restart-transfer
```
NAME:
   lotus client restart-transfer - Force restart a stalled data transfer

USAGE:
   lotus client restart-transfer [command options] [transferID]

CATEGORY:
   UTIL

OPTIONS:
   --peerid value  narrow to transfer with specific peer
   --initiator     specify only transfers where peer is/is not initiator (default: true)
   --help, -h      show help
```

### lotus client cancel-transfer
```
NAME:
   lotus client cancel-transfer - Force cancel a data transfer

USAGE:
   lotus client cancel-transfer [command options] [transferID]

CATEGORY:
   UTIL

OPTIONS:
   --peerid value          narrow to transfer with specific peer
   --initiator             specify only transfers where peer is/is not initiator (default: true)
   --cancel-timeout value  time to wait for cancel to be sent to storage provider (default: 5s)
   --help, -h              show help
```

## lotus msig
```
NAME:
   lotus msig - Interact with a multisig wallet

USAGE:
   lotus msig command [command options] [arguments...]

COMMANDS:
   create             Create a new multisig wallet
   inspect            Inspect a multisig wallet
   propose            Propose a multisig transaction
   propose-remove     Propose to remove a signer
   approve            Approve a multisig message
   cancel             Cancel a multisig message
   add-propose        Propose to add a signer
   add-approve        Approve a message to add a signer
   add-cancel         Cancel a message to add a signer
   swap-propose       Propose to swap signers
   swap-approve       Approve a message to swap signers
   swap-cancel        Cancel a message to swap signers
   lock-propose       Propose to lock up some balance
   lock-approve       Approve a message to lock up some balance
   lock-cancel        Cancel a message to lock up some balance
   vested             Gets the amount vested in an msig between two epochs
   propose-threshold  Propose setting a different signing threshold on the account
   help, h            Shows a list of commands or help for one command

OPTIONS:
   --confidence value  number of block confirmations to wait for (default: 5)
   --help, -h          show help
```

### lotus msig create
```
NAME:
   lotus msig create - Create a new multisig wallet

USAGE:
   lotus msig create [command options] [address1 address2 ...]

OPTIONS:
   --required value  number of required approvals (uses number of signers provided if omitted) (default: 0)
   --value value     initial funds to give to multisig (default: "0")
   --duration value  length of the period over which funds unlock (default: "0")
   --from value      account to send the create message from
   --help, -h        show help
```

### lotus msig inspect
```
NAME:
   lotus msig inspect - Inspect a multisig wallet

USAGE:
   lotus msig inspect [command options] [address]

OPTIONS:
   --vesting        Include vesting details (default: false)
   --decode-params  Decode parameters of transaction proposals (default: false)
   --help, -h       show help
```

### lotus msig propose
```
NAME:
   lotus msig propose - Propose a multisig transaction

USAGE:
   lotus msig propose [command options] [multisigAddress destinationAddress value <methodId methodParams> (optional)]

OPTIONS:
   --from value  account to send the propose message from
   --help, -h    show help
```

### lotus msig propose-remove
```
NAME:
   lotus msig propose-remove - Propose to remove a signer

USAGE:
   lotus msig propose-remove [command options] [multisigAddress signer]

OPTIONS:
   --decrease-threshold  whether the number of required signers should be decreased (default: false)
   --from value          account to send the propose message from
   --help, -h            show help
```

### lotus msig approve
```
NAME:
   lotus msig approve - Approve a multisig message

USAGE:
   lotus msig approve [command options] <multisigAddress messageId> [proposerAddress destination value [methodId methodParams]]

OPTIONS:
   --from value  account to send the approve message from
   --help, -h    show help
```

### lotus msig cancel
```
NAME:
   lotus msig cancel - Cancel a multisig message

USAGE:
   lotus msig cancel [command options] <multisigAddress messageId> [destination value [methodId methodParams]]

OPTIONS:
   --from value  account to send the cancel message from
   --help, -h    show help
```

### lotus msig add-propose
```
NAME:
   lotus msig add-propose - Propose to add a signer

USAGE:
   lotus msig add-propose [command options] [multisigAddress signer]

OPTIONS:
   --increase-threshold  whether the number of required signers should be increased (default: false)
   --from value          account to send the propose message from
   --help, -h            show help
```

### lotus msig add-approve
```
NAME:
   lotus msig add-approve - Approve a message to add a signer

USAGE:
   lotus msig add-approve [command options] [multisigAddress proposerAddress txId newAddress increaseThreshold]

OPTIONS:
   --from value  account to send the approve message from
   --help, -h    show help
```

### lotus msig add-cancel
```
NAME:
   lotus msig add-cancel - Cancel a message to add a signer

USAGE:
   lotus msig add-cancel [command options] [multisigAddress txId newAddress increaseThreshold]

OPTIONS:
   --from value  account to send the approve message from
   --help, -h    show help
```

### lotus msig swap-propose
```
NAME:
   lotus msig swap-propose - Propose to swap signers

USAGE:
   lotus msig swap-propose [command options] [multisigAddress oldAddress newAddress]

OPTIONS:
   --from value  account to send the approve message from
   --help, -h    show help
```

### lotus msig swap-approve
```
NAME:
   lotus msig swap-approve - Approve a message to swap signers

USAGE:
   lotus msig swap-approve [command options] [multisigAddress proposerAddress txId oldAddress newAddress]

OPTIONS:
   --from value  account to send the approve message from
   --help, -h    show help
```

### lotus msig swap-cancel
```
NAME:
   lotus msig swap-cancel - Cancel a message to swap signers

USAGE:
   lotus msig swap-cancel [command options] [multisigAddress txId oldAddress newAddress]

OPTIONS:
   --from value  account to send the approve message from
   --help, -h    show help
```

### lotus msig lock-propose
```
NAME:
   lotus msig lock-propose - Propose to lock up some balance

USAGE:
   lotus msig lock-propose [command options] [multisigAddress startEpoch unlockDuration amount]

OPTIONS:
   --from value  account to send the propose message from
   --help, -h    show help
```

### lotus msig lock-approve
```
NAME:
   lotus msig lock-approve - Approve a message to lock up some balance

USAGE:
   lotus msig lock-approve [command options] [multisigAddress proposerAddress txId startEpoch unlockDuration amount]

OPTIONS:
   --from value  account to send the approve message from
   --help, -h    show help
```

### lotus msig lock-cancel
```
NAME:
   lotus msig lock-cancel - Cancel a message to lock up some balance

USAGE:
   lotus msig lock-cancel [command options] [multisigAddress txId startEpoch unlockDuration amount]

OPTIONS:
   --from value  account to send the cancel message from
   --help, -h    show help
```

### lotus msig vested
```
NAME:
   lotus msig vested - Gets the amount vested in an msig between two epochs

USAGE:
   lotus msig vested [command options] [multisigAddress]

OPTIONS:
   --start-epoch value  start epoch to measure vesting from (default: 0)
   --end-epoch value    end epoch to stop measure vesting at (default: -1)
   --help, -h           show help
```

### lotus msig propose-threshold
```
NAME:
   lotus msig propose-threshold - Propose setting a different signing threshold on the account

USAGE:
   lotus msig propose-threshold [command options] <multisigAddress newM>

OPTIONS:
   --from value  account to send the proposal from
   --help, -h    show help
```

## lotus filplus
```
NAME:
   lotus filplus - Interact with the verified registry actor used by Filplus

USAGE:
   lotus filplus command [command options] [arguments...]

COMMANDS:
   grant-datacap                  give allowance to the specified verified client address
   list-notaries                  list all notaries
   list-clients                   list all verified clients
   check-client-datacap           check verified client remaining bytes
   check-notary-datacap           check a notary's remaining bytes
   sign-remove-data-cap-proposal  allows a notary to sign a Remove Data Cap Proposal
   list-allocations               List allocations made by client
   list-claims                    List claims made by provider
   remove-expired-allocations     remove expired allocations (if no allocations are specified all eligible allocations are removed)
   remove-expired-claims          remove expired claims (if no claims are specified all eligible claims are removed)
   help, h                        Shows a list of commands or help for one command

OPTIONS:
   --help, -h  show help
```

### lotus filplus grant-datacap
```
NAME:
   lotus filplus grant-datacap - give allowance to the specified verified client address

USAGE:
   lotus filplus grant-datacap [command options] [clientAddress datacap]

OPTIONS:
   --from value  specify your notary address to send the message from
   --help, -h    show help
```

### lotus filplus list-notaries
```
NAME:
   lotus filplus list-notaries - list all notaries

USAGE:
   lotus filplus list-notaries [command options] [arguments...]

OPTIONS:
   --help, -h  show help
```

### lotus filplus list-clients
```
NAME:
   lotus filplus list-clients - list all verified clients

USAGE:
   lotus filplus list-clients [command options] [arguments...]

OPTIONS:
   --help, -h  show help
```

### lotus filplus check-client-datacap
```
NAME:
   lotus filplus check-client-datacap - check verified client remaining bytes

USAGE:
   lotus filplus check-client-datacap [command options] clientAddress

OPTIONS:
   --help, -h  show help
```

### lotus filplus check-notary-datacap
```
NAME:
   lotus filplus check-notary-datacap - check a notary's remaining bytes

USAGE:
   lotus filplus check-notary-datacap [command options] notaryAddress

OPTIONS:
   --help, -h  show help
```

### lotus filplus sign-remove-data-cap-proposal
```
NAME:
   lotus filplus sign-remove-data-cap-proposal - allows a notary to sign a Remove Data Cap Proposal

USAGE:
   lotus filplus sign-remove-data-cap-proposal [command options] [verifierAddress clientAddress allowanceToRemove]

OPTIONS:
   --id value  specify the RemoveDataCapProposal ID (will look up on chain if unspecified) (default: 0)
   --help, -h  show help
```

### lotus filplus list-allocations
```
NAME:
   lotus filplus list-allocations - List allocations made by client

USAGE:
   lotus filplus list-allocations [command options] clientAddress

OPTIONS:
   --expired   list only expired allocations (default: false)
   --help, -h  show help
```

### lotus filplus list-claims
```
NAME:
   lotus filplus list-claims - List claims made by provider

USAGE:
   lotus filplus list-claims [command options] providerAddress

OPTIONS:
   --expired   list only expired claims (default: false)
   --help, -h  show help
```

### lotus filplus remove-expired-allocations
```
NAME:
   lotus filplus remove-expired-allocations - remove expired allocations (if no allocations are specified all eligible allocations are removed)

USAGE:
   lotus filplus remove-expired-allocations [command options] clientAddress Optional[...allocationId]

OPTIONS:
   --from value  optionally specify the account to send the message from
   --help, -h    show help
```

### lotus filplus remove-expired-claims
```
NAME:
   lotus filplus remove-expired-claims - remove expired claims (if no claims are specified all eligible claims are removed)

USAGE:
   lotus filplus remove-expired-claims [command options] providerAddress Optional[...claimId]

OPTIONS:
   --from value  optionally specify the account to send the message from
   --help, -h    show help
```

## lotus paych
```
NAME:
   lotus paych - Manage payment channels

USAGE:
   lotus paych command [command options] [arguments...]

COMMANDS:
   add-funds          Add funds to the payment channel between fromAddress and toAddress. Creates the payment channel if it doesn't already exist.
   list               List all locally registered payment channels
   voucher            Interact with payment channel vouchers
   settle             Settle a payment channel
   status             Show the status of an outbound payment channel
   status-by-from-to  Show the status of an active outbound payment channel by from/to addresses
   collect            Collect funds for a payment channel
   help, h            Shows a list of commands or help for one command

OPTIONS:
   --help, -h  show help
```

### lotus paych add-funds
```
NAME:
   lotus paych add-funds - Add funds to the payment channel between fromAddress and toAddress. Creates the payment channel if it doesn't already exist.

USAGE:
   lotus paych add-funds [command options] [fromAddress toAddress amount]

OPTIONS:
   --restart-retrievals  restart stalled retrieval deals on this payment channel (default: true)
   --reserve             mark funds as reserved (default: false)
   --help, -h            show help
```

### lotus paych list
```
NAME:
   lotus paych list - List all locally registered payment channels

USAGE:
   lotus paych list [command options] [arguments...]

OPTIONS:
   --help, -h  show help
```

### lotus paych voucher
```
NAME:
   lotus paych voucher - Interact with payment channel vouchers

USAGE:
   lotus paych voucher command [command options] [arguments...]

COMMANDS:
   create          Create a signed payment channel voucher
   check           Check validity of payment channel voucher
   add             Add payment channel voucher to local datastore
   list            List stored vouchers for a given payment channel
   best-spendable  Print vouchers with highest value that is currently spendable for each lane
   submit          Submit voucher to chain to update payment channel state
   help, h         Shows a list of commands or help for one command

OPTIONS:
   --help, -h  show help
```

#### lotus paych voucher create
```
NAME:
   lotus paych voucher create - Create a signed payment channel voucher

USAGE:
   lotus paych voucher create [command options] [channelAddress amount]

OPTIONS:
   --lane value  specify payment channel lane to use (default: 0)
   --help, -h    show help
```

#### lotus paych voucher check
```
NAME:
   lotus paych voucher check - Check validity of payment channel voucher

USAGE:
   lotus paych voucher check [command options] [channelAddress voucher]

OPTIONS:
   --help, -h  show help
```

#### lotus paych voucher add
```
NAME:
   lotus paych voucher add - Add payment channel voucher to local datastore

USAGE:
   lotus paych voucher add [command options] [channelAddress voucher]

OPTIONS:
   --help, -h  show help
```

#### lotus paych voucher list
```
NAME:
   lotus paych voucher list - List stored vouchers for a given payment channel

USAGE:
   lotus paych voucher list [command options] [channelAddress]

OPTIONS:
   --export    Print voucher as serialized string (default: false)
   --help, -h  show help
```

#### lotus paych voucher best-spendable
```
NAME:
   lotus paych voucher best-spendable - Print vouchers with highest value that is currently spendable for each lane

USAGE:
   lotus paych voucher best-spendable [command options] [channelAddress]

OPTIONS:
   --export    Print voucher as serialized string (default: false)
   --help, -h  show help
```

#### lotus paych voucher submit
```
NAME:
   lotus paych voucher submit - Submit voucher to chain to update payment channel state

USAGE:
   lotus paych voucher submit [command options] [channelAddress voucher]

OPTIONS:
   --help, -h  show help
```

### lotus paych settle
```
NAME:
   lotus paych settle - Settle a payment channel

USAGE:
   lotus paych settle [command options] [channelAddress]

OPTIONS:
   --help, -h  show help
```

### lotus paych status
```
NAME:
   lotus paych status - Show the status of an outbound payment channel

USAGE:
   lotus paych status [command options] [channelAddress]

OPTIONS:
   --help, -h  show help
```

### lotus paych status-by-from-to
```
NAME:
   lotus paych status-by-from-to - Show the status of an active outbound payment channel by from/to addresses

USAGE:
   lotus paych status-by-from-to [command options] [fromAddress toAddress]

OPTIONS:
   --help, -h  show help
```

### lotus paych collect
```
NAME:
   lotus paych collect - Collect funds for a payment channel

USAGE:
   lotus paych collect [command options] [channelAddress]

OPTIONS:
   --help, -h  show help
```

## lotus auth
```
NAME:
   lotus auth - Manage RPC permissions

USAGE:
   lotus auth command [command options] [arguments...]

COMMANDS:
   create-token  Create token
   api-info      Get token with API info required to connect to this node
   help, h       Shows a list of commands or help for one command

OPTIONS:
   --help, -h  show help
```

### lotus auth create-token
```
NAME:
   lotus auth create-token - Create token

USAGE:
   lotus auth create-token [command options] [arguments...]

OPTIONS:
   --perm value  permission to assign to the token, one of: read, write, sign, admin
   --help, -h    show help
```

### lotus auth api-info
```
NAME:
   lotus auth api-info - Get token with API info required to connect to this node

USAGE:
   lotus auth api-info [command options] [arguments...]

OPTIONS:
   --perm value  permission to assign to the token, one of: read, write, sign, admin
   --help, -h    show help
```

## lotus mpool
```
NAME:
   lotus mpool - Manage message pool

USAGE:
   lotus mpool command [command options] [arguments...]

COMMANDS:
   pending   Get pending messages
   sub       Subscribe to mpool changes
   stat      print mempool stats
   replace   replace a message in the mempool
   find      find a message in the mempool
   config    get or set current mpool configuration
   gas-perf  Check gas performance of messages in mempool
   manage    
   help, h   Shows a list of commands or help for one command

OPTIONS:
   --help, -h  show help
```

### lotus mpool pending
```
NAME:
   lotus mpool pending - Get pending messages

USAGE:
   lotus mpool pending [command options] [arguments...]

OPTIONS:
   --local       print pending messages for addresses in local wallet only (default: false)
   --cids        only print cids of messages in output (default: false)
   --to value    return messages to a given address
   --from value  return messages from a given address
   --help, -h    show help
```

### lotus mpool sub
```
NAME:
   lotus mpool sub - Subscribe to mpool changes

USAGE:
   lotus mpool sub [command options] [arguments...]

OPTIONS:
   --help, -h  show help
```

### lotus mpool stat
```
NAME:
   lotus mpool stat - print mempool stats

USAGE:
   lotus mpool stat [command options] [arguments...]

OPTIONS:
   --local                   print stats for addresses in local wallet only (default: false)
   --basefee-lookback value  number of blocks to look back for minimum basefee (default: 60)
   --help, -h                show help
```

### lotus mpool replace
```
NAME:
   lotus mpool replace - replace a message in the mempool

USAGE:
   lotus mpool replace [command options] <from> <nonce> | <message-cid>

OPTIONS:
   --gas-feecap value   gas feecap for new message (burn and pay to miner, attoFIL/GasUnit)
   --gas-premium value  gas price for new message (pay to miner, attoFIL/GasUnit)
   --gas-limit value    gas limit for new message (GasUnit) (default: 0)
   --auto               automatically reprice the specified message (default: false)
   --fee-limit max-fee  Spend up to X FIL for this message in units of FIL. Previously when flag was max-fee units were in attoFIL. Applicable for auto mode
   --help, -h           show help
```

### lotus mpool find
```
NAME:
   lotus mpool find - find a message in the mempool

USAGE:
   lotus mpool find [command options] [arguments...]

OPTIONS:
   --from value    search for messages with given 'from' address
   --to value      search for messages with given 'to' address
   --method value  search for messages with given method (default: 0)
   --help, -h      show help
```

### lotus mpool config
```
NAME:
   lotus mpool config - get or set current mpool configuration

USAGE:
   lotus mpool config [command options] [new-config]

OPTIONS:
   --help, -h  show help
```

### lotus mpool gas-perf
```
NAME:
   lotus mpool gas-perf - Check gas performance of messages in mempool

USAGE:
   lotus mpool gas-perf [command options] [arguments...]

OPTIONS:
   --all       print gas performance for all mempool messages (default only prints for local) (default: false)
   --help, -h  show help
```

### lotus mpool manage
```
NAME:
   lotus mpool manage

USAGE:
   lotus mpool manage [command options] [arguments...]

OPTIONS:
   --help, -h  show help
```

## lotus state
```
NAME:
   lotus state - Interact with and query filecoin chain state

USAGE:
   lotus state command [command options] [arguments...]

COMMANDS:
   power                       Query network or miner power
   sectors                     Query the sector set of a miner
   active-sectors              Query the active sector set of a miner
   list-actors                 list all actors in the network
   list-miners                 list all miners in the network
   circulating-supply          Get the exact current circulating supply of Filecoin
   sector, sector-info         Get miner sector info
   get-actor                   Print actor information
   lookup                      Find corresponding ID address
   replay                      Replay a particular message
   sector-size                 Look up miners sector size
   read-state                  View a json representation of an actors state
   list-messages               list messages on chain matching given criteria
   compute-state               Perform state computations
   call                        Invoke a method on an actor locally
   get-deal                    View on-chain deal info
   wait-msg, wait-message      Wait for a message to appear on chain
   search-msg, search-message  Search to see whether a message has appeared on chain
   miner-info                  Retrieve miner information
   market                      Inspect the storage market actor
   exec-trace                  Get the execution trace of a given message
   network-version             Returns the network version
   miner-proving-deadline      Retrieve information about a given miner's proving deadline
   actor-cids                  Returns the built-in actor bundle manifest ID & system actor cids
   help, h                     Shows a list of commands or help for one command

OPTIONS:
   --tipset value  specify tipset to call method on (pass comma separated array of cids)
   --help, -h      show help
```

### lotus state power
```
NAME:
   lotus state power - Query network or miner power

USAGE:
   lotus state power [command options] [<minerAddress> (optional)]

OPTIONS:
   --help, -h  show help
```

### lotus state sectors
```
NAME:
   lotus state sectors - Query the sector set of a miner

USAGE:
   lotus state sectors [command options] [minerAddress]

OPTIONS:
   --help, -h  show help
```

### lotus state active-sectors
```
NAME:
   lotus state active-sectors - Query the active sector set of a miner

USAGE:
   lotus state active-sectors [command options] [minerAddress]

OPTIONS:
   --help, -h  show help
```

### lotus state list-actors
```
NAME:
   lotus state list-actors - list all actors in the network

USAGE:
   lotus state list-actors [command options] [arguments...]

OPTIONS:
   --help, -h  show help
```

### lotus state list-miners
```
NAME:
   lotus state list-miners - list all miners in the network

USAGE:
   lotus state list-miners [command options] [arguments...]

OPTIONS:
   --sort-by value  criteria to sort miners by (none, num-deals)
   --help, -h       show help
```

### lotus state circulating-supply
```
NAME:
   lotus state circulating-supply - Get the exact current circulating supply of Filecoin

USAGE:
   lotus state circulating-supply [command options] [arguments...]

OPTIONS:
   --vm-supply  calculates the approximation of the circulating supply used internally by the VM (instead of the exact amount) (default: false)
   --help, -h   show help
```

#### lotus state sector, sector-info
```
```

### lotus state get-actor
```
NAME:
   lotus state get-actor - Print actor information

USAGE:
   lotus state get-actor [command options] [actorAddress]

OPTIONS:
   --help, -h  show help
```

### lotus state lookup
```
NAME:
   lotus state lookup - Find corresponding ID address

USAGE:
   lotus state lookup [command options] [address]

OPTIONS:
   --reverse, -r  Perform reverse lookup (default: false)
   --help, -h     show help
```

### lotus state replay
```
NAME:
   lotus state replay - Replay a particular message

USAGE:
   lotus state replay [command options] <messageCid>

OPTIONS:
   --show-trace    print out full execution trace for given message (default: false)
   --detailed-gas  print out detailed gas costs for given message (default: false)
   --help, -h      show help
```

### lotus state sector-size
```
NAME:
   lotus state sector-size - Look up miners sector size

USAGE:
   lotus state sector-size [command options] [minerAddress]

OPTIONS:
   --help, -h  show help
```

### lotus state read-state
```
NAME:
   lotus state read-state - View a json representation of an actors state

USAGE:
   lotus state read-state [command options] [actorAddress]

OPTIONS:
   --help, -h  show help
```

### lotus state list-messages
```
NAME:
   lotus state list-messages - list messages on chain matching given criteria

USAGE:
   lotus state list-messages [command options] [arguments...]

OPTIONS:
   --to value        return messages to a given address
   --from value      return messages from a given address
   --toheight value  don't look before given block height (default: 0)
   --cids            print message CIDs instead of messages (default: false)
   --help, -h        show help
```

### lotus state compute-state
```
NAME:
   lotus state compute-state - Perform state computations

USAGE:
   lotus state compute-state [command options] [arguments...]

OPTIONS:
   --vm-height value             set the height that the vm will see (default: 0)
   --apply-mpool-messages        apply messages from the mempool to the computed state (default: false)
   --show-trace                  print out full execution trace for given tipset (default: false)
   --html                        generate html report (default: false)
   --json                        generate json output (default: false)
   --compute-state-output value  a json file containing pre-existing compute-state output, to generate html reports without rerunning state changes
   --no-timing                   don't show timing information in html traces (default: false)
   --help, -h                    show help
```

### lotus state call
```
NAME:
   lotus state call - Invoke a method on an actor locally

USAGE:
   lotus state call [command options] [toAddress methodId params (optional)]

OPTIONS:
   --from value      (default: "f00")
   --value value     specify value field for invocation (default: "0")
   --ret value       specify how to parse output (raw, decoded, base64, hex) (default: "decoded")
   --encoding value  specify params encoding to parse (base64, hex) (default: "base64")
   --help, -h        show help
```

### lotus state get-deal
```
NAME:
   lotus state get-deal - View on-chain deal info

USAGE:
   lotus state get-deal [command options] [dealId]

OPTIONS:
   --help, -h  show help
```

#### lotus state wait-msg, wait-message
```
```

#### lotus state search-msg, search-message
```
```

### lotus state miner-info
```
NAME:
   lotus state miner-info - Retrieve miner information

USAGE:
   lotus state miner-info [command options] [minerAddress]

OPTIONS:
   --help, -h  show help
```

### lotus state market
```
NAME:
   lotus state market - Inspect the storage market actor

USAGE:
   lotus state market command [command options] [arguments...]

COMMANDS:
   balance  Get the market balance (locked and escrowed) for a given account
   help, h  Shows a list of commands or help for one command

OPTIONS:
   --help, -h  show help
```

#### lotus state market balance
```
NAME:
   lotus state market balance - Get the market balance (locked and escrowed) for a given account

USAGE:
   lotus state market balance [command options] [address]

OPTIONS:
   --help, -h  show help
```

### lotus state exec-trace
```
NAME:
   lotus state exec-trace - Get the execution trace of a given message

USAGE:
   lotus state exec-trace [command options] <messageCid>

OPTIONS:
   --help, -h  show help
```

### lotus state network-version
```
NAME:
   lotus state network-version - Returns the network version

USAGE:
   lotus state network-version [command options] [arguments...]

OPTIONS:
   --help, -h  show help
```

### lotus state miner-proving-deadline
```
NAME:
   lotus state miner-proving-deadline - Retrieve information about a given miner's proving deadline

USAGE:
   lotus state miner-proving-deadline [command options] [minerAddress]

OPTIONS:
   --help, -h  show help
```

### lotus state actor-cids
```
NAME:
   lotus state actor-cids - Returns the built-in actor bundle manifest ID & system actor cids

USAGE:
   lotus state actor-cids [command options] [arguments...]

OPTIONS:
   --network-version value  specify network version (default: 0)
   --help, -h               show help
```

## lotus chain
```
NAME:
   lotus chain - Interact with filecoin blockchain

USAGE:
   lotus chain command [command options] [arguments...]

COMMANDS:
   head                              Print chain head
   get-block, getblock               Get a block and print its details
   read-obj                          Read the raw bytes of an object
   delete-obj                        Delete an object from the chain blockstore
   stat-obj                          Collect size and ipld link counts for objs
   getmessage, get-message, get-msg  Get and print a message by its cid
   sethead, set-head                 manually set the local nodes head tipset (Caution: normally only used for recovery)
   list, love                        View a segment of the chain
   get                               Get chain DAG node by path
   bisect                            bisect chain for an event
   export                            export chain to a car file
   export-range                      export chain to a car file
   slash-consensus                   Report consensus fault
   gas-price                         Estimate gas prices
   inspect-usage                     Inspect block space usage of a given tipset
   decode                            decode various types
   encode                            encode various types
   disputer                          interact with the window post disputer
   prune                             splitstore gc
   help, h                           Shows a list of commands or help for one command

OPTIONS:
   --help, -h  show help
```

### lotus chain head
```
NAME:
   lotus chain head - Print chain head

USAGE:
   lotus chain head [command options] [arguments...]

OPTIONS:
   --help, -h  show help
```

#### lotus chain get-block, getblock
```
```

### lotus chain read-obj
```
NAME:
   lotus chain read-obj - Read the raw bytes of an object

USAGE:
   lotus chain read-obj [command options] [objectCid]

OPTIONS:
   --help, -h  show help
```

### lotus chain delete-obj
```
NAME:
   lotus chain delete-obj - Delete an object from the chain blockstore

USAGE:
   lotus chain delete-obj [command options] [objectCid]

DESCRIPTION:
   WARNING: Removing wrong objects from the chain blockstore may lead to sync issues

OPTIONS:
   --really-do-it  (default: false)
   --help, -h      show help
```

### lotus chain stat-obj
```
NAME:
   lotus chain stat-obj - Collect size and ipld link counts for objs

USAGE:
   lotus chain stat-obj [command options] [cid]

DESCRIPTION:
   Collect object size and ipld link count for an object.

      When a base is provided it will be walked first, and all links visisted
      will be ignored when the passed in object is walked.


OPTIONS:
   --base value  ignore links found in this obj
   --help, -h    show help
```

##### lotus chain getmessage, get-message, get-msg
```
```

#### lotus chain sethead, set-head
```
```

#### lotus chain list, love
```
```

### lotus chain get
```
NAME:
   lotus chain get - Get chain DAG node by path

USAGE:
   lotus chain get [command options] [path]

DESCRIPTION:
   Get ipld node under a specified path:

      lotus chain get /ipfs/[cid]/some/path

      Path prefixes:
      - /ipfs/[cid], /ipld/[cid] - traverse IPLD path
      - /pstate - traverse from head.ParentStateRoot

      Note:
      You can use special path elements to traverse through some data structures:
      - /ipfs/[cid]/@H:elem - get 'elem' from hamt
      - /ipfs/[cid]/@Hi:123 - get varint elem 123 from hamt
      - /ipfs/[cid]/@Hu:123 - get uvarint elem 123 from hamt
      - /ipfs/[cid]/@Ha:t01 - get element under Addr(t01).Bytes
      - /ipfs/[cid]/@A:10   - get 10th amt element
      - .../@Ha:t01/@state  - get pretty map-based actor state

      List of --as-type types:
      - raw
      - block
      - message
      - smessage, signedmessage
      - actor
      - amt
      - hamt-epoch
      - hamt-address
      - cronevent
      - account-state


OPTIONS:
   --as-type value  specify type to interpret output as
   --verbose        (default: false)
   --tipset value   specify tipset for /pstate (pass comma separated array of cids)
   --help, -h       show help
```

### lotus chain bisect
```
NAME:
   lotus chain bisect - bisect chain for an event

USAGE:
   lotus chain bisect [command options] [minHeight maxHeight path shellCommand <shellCommandArgs (if any)>]

DESCRIPTION:
   Bisect the chain state tree:

      lotus chain bisect [min height] [max height] '1/2/3/state/path' 'shell command' 'args'

      Returns the first tipset in which condition is true
                     v
      [start] FFFFFFFTTT [end]

      Example: find height at which deal ID 100 000 appeared
       - lotus chain bisect 1 32000 '@Ha:t03/1' jq -e '.[2] > 100000'

      For special path elements see 'chain get' help


OPTIONS:
   --help, -h  show help
```

### lotus chain export
```
NAME:
   lotus chain export - export chain to a car file

USAGE:
   lotus chain export [command options] [outputPath]

OPTIONS:
   --tipset value             specify tipset to start the export from (default: "@head")
   --recent-stateroots value  specify the number of recent state roots to include in the export (default: 0)
   --skip-old-msgs            (default: false)
   --help, -h                 show help
```

### lotus chain export-range
```
NAME:
   lotus chain export-range - export chain to a car file

USAGE:
   lotus chain export-range [command options] [arguments...]

OPTIONS:
   --head value          specify tipset to start the export from (higher epoch) (default: "@head")
   --tail value          specify tipset to end the export at (lower epoch) (default: "@tail")
   --messages            specify if messages should be include (default: false)
   --receipts            specify if receipts should be include (default: false)
   --stateroots          specify if stateroots should be include (default: false)
   --workers value       specify the number of workers (default: 1)
   --write-buffer value  specify write buffer size (default: 1048576)
   --help, -h            show help
```

### lotus chain slash-consensus
```
NAME:
   lotus chain slash-consensus - Report consensus fault

USAGE:
   lotus chain slash-consensus [command options] [blockCid1 blockCid2]

OPTIONS:
   --from value   optionally specify the account to report consensus from
   --extra value  Extra block cid
   --help, -h     show help
```

### lotus chain gas-price
```
NAME:
   lotus chain gas-price - Estimate gas prices

USAGE:
   lotus chain gas-price [command options] [arguments...]

OPTIONS:
   --help, -h  show help
```

### lotus chain inspect-usage
```
NAME:
   lotus chain inspect-usage - Inspect block space usage of a given tipset

USAGE:
   lotus chain inspect-usage [command options] [arguments...]

OPTIONS:
   --tipset value       specify tipset to view block space usage of (default: "@head")
   --length value       length of chain to inspect block space usage for (default: 1)
   --num-results value  number of results to print per category (default: 10)
   --help, -h           show help
```

### lotus chain decode
```
NAME:
   lotus chain decode - decode various types

USAGE:
   lotus chain decode command [command options] [arguments...]

COMMANDS:
   params   Decode message params
   help, h  Shows a list of commands or help for one command

OPTIONS:
   --help, -h  show help
```

#### lotus chain decode params
```
NAME:
   lotus chain decode params - Decode message params

USAGE:
   lotus chain decode params [command options] [toAddr method params]

OPTIONS:
   --tipset value    
   --encoding value  specify input encoding to parse (default: "base64")
   --help, -h        show help
```

### lotus chain encode
```
NAME:
   lotus chain encode - encode various types

USAGE:
   lotus chain encode command [command options] [arguments...]

COMMANDS:
   params   Encodes the given JSON params
   help, h  Shows a list of commands or help for one command

OPTIONS:
   --help, -h  show help
```

#### lotus chain encode params
```
NAME:
   lotus chain encode params - Encodes the given JSON params

USAGE:
   lotus chain encode params [command options] [dest method params]

OPTIONS:
   --tipset value    
   --encoding value  specify input encoding to parse (default: "base64")
   --to-code         interpret dest as code CID instead of as address (default: false)
   --help, -h        show help
```

### lotus chain disputer
```
NAME:
   lotus chain disputer - interact with the window post disputer

USAGE:
   lotus chain disputer command [command options] [arguments...]

COMMANDS:
   start    Start the window post disputer
   dispute  Send a specific DisputeWindowedPoSt message
   help, h  Shows a list of commands or help for one command

OPTIONS:
   --max-fee value  Spend up to X FIL per DisputeWindowedPoSt message
   --from value     optionally specify the account to send messages from
   --help, -h       show help
```

#### lotus chain disputer start
```
NAME:
   lotus chain disputer start - Start the window post disputer

USAGE:
   lotus chain disputer start [command options] [minerAddress]

OPTIONS:
   --start-epoch value  only start disputing PoSts after this epoch  (default: 0)
   --help, -h           show help
```

#### lotus chain disputer dispute
```
NAME:
   lotus chain disputer dispute - Send a specific DisputeWindowedPoSt message

USAGE:
   lotus chain disputer dispute [command options] [minerAddress index postIndex]

OPTIONS:
   --help, -h  show help
```

### lotus chain prune
```
NAME:
   lotus chain prune - splitstore gc

USAGE:
   lotus chain prune command [command options] [arguments...]

COMMANDS:
   compact-cold  force splitstore compaction on cold store state and run gc
   hot           run online (badger vlog) garbage collection on hotstore
   hot-moving    run moving gc on hotstore
   help, h       Shows a list of commands or help for one command

OPTIONS:
   --help, -h  show help
```

#### lotus chain prune compact-cold
```
NAME:
   lotus chain prune compact-cold - force splitstore compaction on cold store state and run gc

USAGE:
   lotus chain prune compact-cold [command options] [arguments...]

OPTIONS:
   --online-gc        use online gc for garbage collecting the coldstore (default: false)
   --moving-gc        use moving gc for garbage collecting the coldstore (default: false)
   --retention value  specify state retention policy (default: -1)
   --help, -h         show help
```

#### lotus chain prune hot
```
NAME:
   lotus chain prune hot - run online (badger vlog) garbage collection on hotstore

USAGE:
   lotus chain prune hot [command options] [arguments...]

OPTIONS:
   --threshold value  Threshold of vlog garbage for gc (default: 0.01)
   --periodic         Run periodic gc over multiple vlogs. Otherwise run gc once (default: false)
   --help, -h         show help
```

#### lotus chain prune hot-moving
```
NAME:
   lotus chain prune hot-moving - run moving gc on hotstore

USAGE:
   lotus chain prune hot-moving [command options] [arguments...]

OPTIONS:
   --help, -h  show help
```

## lotus log
```
NAME:
   lotus log - Manage logging

USAGE:
   lotus log command [command options] [arguments...]

COMMANDS:
   list       List log systems
   set-level  Set log level
   alerts     Get alert states
   help, h    Shows a list of commands or help for one command

OPTIONS:
   --help, -h  show help
```

### lotus log list
```
NAME:
   lotus log list - List log systems

USAGE:
   lotus log list [command options] [arguments...]

OPTIONS:
   --help, -h  show help
```

### lotus log set-level
```
NAME:
   lotus log set-level - Set log level

USAGE:
   lotus log set-level [command options] [level]

DESCRIPTION:
   Set the log level for logging systems:

      The system flag can be specified multiple times.

      eg) log set-level --system chain --system chainxchg debug

      Available Levels:
      debug
      info
      warn
      error

      Environment Variables:
      GOLOG_LOG_LEVEL - Default log level for all log systems
      GOLOG_LOG_FMT   - Change output log format (json, nocolor)
      GOLOG_FILE      - Write logs to file
      GOLOG_OUTPUT    - Specify whether to output to file, stderr, stdout or a combination, i.e. file+stderr


OPTIONS:
   --system value [ --system value ]  limit to log system
   --help, -h                         show help
```

### lotus log alerts
```
NAME:
   lotus log alerts - Get alert states

USAGE:
   lotus log alerts [command options] [arguments...]

OPTIONS:
   --all       get all (active and inactive) alerts (default: false)
   --help, -h  show help
```

## lotus wait-api
```
NAME:
   lotus wait-api - Wait for lotus api to come online

USAGE:
   lotus wait-api [command options] [arguments...]

CATEGORY:
   DEVELOPER

OPTIONS:
   --timeout value  duration to wait till fail (default: 30s)
   --help, -h       show help
```

## lotus fetch-params
```
NAME:
   lotus fetch-params - Fetch proving parameters

USAGE:
   lotus fetch-params [command options] [sectorSize]

CATEGORY:
   DEVELOPER

OPTIONS:
   --help, -h  show help
```

## lotus evm
```
NAME:
   lotus evm - Commands related to the Filecoin EVM runtime

USAGE:
   lotus evm command [command options] [arguments...]

COMMANDS:
   deploy            Deploy an EVM smart contract and return its address
   invoke            Invoke an EVM smart contract using the specified CALLDATA
   stat              Print eth/filecoin addrs and code cid
   call              Simulate an eth contract call
   contract-address  Generate contract address from smart contract code
   bytecode          Write the bytecode of a smart contract to a file
   help, h           Shows a list of commands or help for one command

OPTIONS:
   --help, -h  show help
```

### lotus evm deploy
```
NAME:
   lotus evm deploy - Deploy an EVM smart contract and return its address

USAGE:
   lotus evm deploy [command options] contract

OPTIONS:
   --from value  optionally specify the account to use for sending the creation message
   --hex         use when input contract is in hex (default: false)
   --help, -h    show help
```

### lotus evm invoke
```
NAME:
   lotus evm invoke - Invoke an EVM smart contract using the specified CALLDATA

USAGE:
   lotus evm invoke [command options] address calldata

OPTIONS:
   --from value   optionally specify the account to use for sending the exec message
   --value value  optionally specify the value to be sent with the invokation message (default: 0)
   --help, -h     show help
```

### lotus evm stat
```
NAME:
   lotus evm stat - Print eth/filecoin addrs and code cid

USAGE:
   lotus evm stat [command options] address

OPTIONS:
   --help, -h  show help
```

### lotus evm call
```
NAME:
   lotus evm call - Simulate an eth contract call

USAGE:
   lotus evm call [command options] [from] [to] [params]

OPTIONS:
   --help, -h  show help
```

### lotus evm contract-address
```
NAME:
   lotus evm contract-address - Generate contract address from smart contract code

USAGE:
   lotus evm contract-address [command options] [senderEthAddr] [salt] [contractHexPath]

OPTIONS:
   --help, -h  show help
```

### lotus evm bytecode
```
NAME:
   lotus evm bytecode - Write the bytecode of a smart contract to a file

USAGE:
   lotus evm bytecode [command options] [contract-address] [file-name]

OPTIONS:
   --bin       write the bytecode as raw binary and don't hex-encode (default: false)
   --help, -h  show help
```

## lotus net
```
NAME:
   lotus net - Manage P2P Network

USAGE:
   lotus net command [command options] [arguments...]

COMMANDS:
   peers                Print peers
   ping                 Ping peers
   connect              Connect to a peer
   disconnect           Disconnect from a peer
   listen               List listen addresses
   id                   Get node identity
   find-peer, findpeer  Find the addresses of a given peerID
   scores               Print peers' pubsub scores
   reachability         Print information about reachability from the internet
   bandwidth            Print bandwidth usage information
   block                Manage network connection gating rules
   stat                 Report resource usage for a scope
   limit                Get or set resource limits for a scope
   protect              Add one or more peer IDs to the list of protected peer connections
   unprotect            Remove one or more peer IDs from the list of protected peer connections.
   list-protected       List the peer IDs with protected connection.
   help, h              Shows a list of commands or help for one command

OPTIONS:
   --help, -h  show help
```

### lotus net peers
```
NAME:
   lotus net peers - Print peers

USAGE:
   lotus net peers [command options] [arguments...]

OPTIONS:
   --agent, -a     Print agent name (default: false)
   --extended, -x  Print extended peer information in json (default: false)
   --help, -h      show help
```

### lotus net ping
```
NAME:
   lotus net ping - Ping peers

USAGE:
   lotus net ping [command options] [peerMultiaddr]

OPTIONS:
   --count value, -c value     specify the number of times it should ping (default: 10)
   --interval value, -i value  minimum time between pings (default: 1s)
   --help, -h                  show help
```

### lotus net connect
```
NAME:
   lotus net connect - Connect to a peer

USAGE:
   lotus net connect [command options] [peerMultiaddr|minerActorAddress]

OPTIONS:
   --help, -h  show help
```

### lotus net disconnect
```
NAME:
   lotus net disconnect - Disconnect from a peer

USAGE:
   lotus net disconnect [command options] [peerID]

OPTIONS:
   --help, -h  show help
```

### lotus net listen
```
NAME:
   lotus net listen - List listen addresses

USAGE:
   lotus net listen [command options] [arguments...]

OPTIONS:
   --help, -h  show help
```

### lotus net id
```
NAME:
   lotus net id - Get node identity

USAGE:
   lotus net id [command options] [arguments...]

OPTIONS:
   --help, -h  show help
```

#### lotus net find-peer, findpeer
```
```

### lotus net scores
```
NAME:
   lotus net scores - Print peers' pubsub scores

USAGE:
   lotus net scores [command options] [arguments...]

OPTIONS:
   --extended, -x  print extended peer scores in json (default: false)
   --help, -h      show help
```

### lotus net reachability
```
NAME:
   lotus net reachability - Print information about reachability from the internet

USAGE:
   lotus net reachability [command options] [arguments...]

OPTIONS:
   --help, -h  show help
```

### lotus net bandwidth
```
NAME:
   lotus net bandwidth - Print bandwidth usage information

USAGE:
   lotus net bandwidth [command options] [arguments...]

OPTIONS:
   --by-peer      list bandwidth usage by peer (default: false)
   --by-protocol  list bandwidth usage by protocol (default: false)
   --help, -h     show help
```

### lotus net block
```
NAME:
   lotus net block - Manage network connection gating rules

USAGE:
   lotus net block command [command options] [arguments...]

COMMANDS:
   add      Add connection gating rules
   remove   Remove connection gating rules
   list     list connection gating rules
   help, h  Shows a list of commands or help for one command

OPTIONS:
   --help, -h  show help
```

#### lotus net block add
```
NAME:
   lotus net block add - Add connection gating rules

USAGE:
   lotus net block add command [command options] [arguments...]

COMMANDS:
   peer     Block a peer
   ip       Block an IP address
   subnet   Block an IP subnet
   help, h  Shows a list of commands or help for one command

OPTIONS:
   --help, -h  show help
```

##### lotus net block add peer
```
NAME:
   lotus net block add peer - Block a peer

USAGE:
   lotus net block add peer [command options] <Peer> ...

OPTIONS:
   --help, -h  show help
```

##### lotus net block add ip
```
NAME:
   lotus net block add ip - Block an IP address

USAGE:
   lotus net block add ip [command options] <IP> ...

OPTIONS:
   --help, -h  show help
```

##### lotus net block add subnet
```
NAME:
   lotus net block add subnet - Block an IP subnet

USAGE:
   lotus net block add subnet [command options] <CIDR> ...

OPTIONS:
   --help, -h  show help
```

#### lotus net block remove
```
NAME:
   lotus net block remove - Remove connection gating rules

USAGE:
   lotus net block remove command [command options] [arguments...]

COMMANDS:
   peer     Unblock a peer
   ip       Unblock an IP address
   subnet   Unblock an IP subnet
   help, h  Shows a list of commands or help for one command

OPTIONS:
   --help, -h  show help
```

##### lotus net block remove peer
```
NAME:
   lotus net block remove peer - Unblock a peer

USAGE:
   lotus net block remove peer [command options] <Peer> ...

OPTIONS:
   --help, -h  show help
```

##### lotus net block remove ip
```
NAME:
   lotus net block remove ip - Unblock an IP address

USAGE:
   lotus net block remove ip [command options] <IP> ...

OPTIONS:
   --help, -h  show help
```

##### lotus net block remove subnet
```
NAME:
   lotus net block remove subnet - Unblock an IP subnet

USAGE:
   lotus net block remove subnet [command options] <CIDR> ...

OPTIONS:
   --help, -h  show help
```

#### lotus net block list
```
NAME:
   lotus net block list - list connection gating rules

USAGE:
   lotus net block list [command options] [arguments...]

OPTIONS:
   --help, -h  show help
```

### lotus net stat
```
NAME:
   lotus net stat - Report resource usage for a scope

USAGE:
   lotus net stat [command options] scope

DESCRIPTION:
   Report resource usage for a scope.

     The scope can be one of the following:
     - system        -- reports the system aggregate resource usage.
     - transient     -- reports the transient resource usage.
     - svc:<service> -- reports the resource usage of a specific service.
     - proto:<proto> -- reports the resource usage of a specific protocol.
     - peer:<peer>   -- reports the resource usage of a specific peer.
     - all           -- reports the resource usage for all currently active scopes.


OPTIONS:
   --json      (default: false)
   --help, -h  show help
```

### lotus net limit
```
NAME:
   lotus net limit - Get or set resource limits for a scope

USAGE:
   lotus net limit [command options] scope [limit]

DESCRIPTION:
   Get or set resource limits for a scope.

     The scope can be one of the following:
     - system        -- reports the system aggregate resource usage.
     - transient     -- reports the transient resource usage.
     - svc:<service> -- reports the resource usage of a specific service.
     - proto:<proto> -- reports the resource usage of a specific protocol.
     - peer:<peer>   -- reports the resource usage of a specific peer.

    The limit is json-formatted, with the same structure as the limits file.


OPTIONS:
   --set       set the limit for a scope (default: false)
   --help, -h  show help
```

### lotus net protect
```
NAME:
   lotus net protect - Add one or more peer IDs to the list of protected peer connections

USAGE:
   lotus net protect [command options] <peer-id> [<peer-id>...]

OPTIONS:
   --help, -h  show help
```

### lotus net unprotect
```
NAME:
   lotus net unprotect - Remove one or more peer IDs from the list of protected peer connections.

USAGE:
   lotus net unprotect [command options] <peer-id> [<peer-id>...]

OPTIONS:
   --help, -h  show help
```

### lotus net list-protected
```
NAME:
   lotus net list-protected - List the peer IDs with protected connection.

USAGE:
   lotus net list-protected [command options] [arguments...]

OPTIONS:
   --help, -h  show help
```

## lotus sync
```
NAME:
   lotus sync - Inspect or interact with the chain syncer

USAGE:
   lotus sync command [command options] [arguments...]

COMMANDS:
   status      check sync status
   wait        Wait for sync to be complete
   mark-bad    Mark the given block as bad, will prevent syncing to a chain that contains it
   unmark-bad  Unmark the given block as bad, makes it possible to sync to a chain containing it
   check-bad   check if the given block was marked bad, and for what reason
   checkpoint  mark a certain tipset as checkpointed; the node will never fork away from this tipset
   help, h     Shows a list of commands or help for one command

OPTIONS:
   --help, -h  show help
```

### lotus sync status
```
NAME:
   lotus sync status - check sync status

USAGE:
   lotus sync status [command options] [arguments...]

OPTIONS:
   --help, -h  show help
```

### lotus sync wait
```
NAME:
   lotus sync wait - Wait for sync to be complete

USAGE:
   lotus sync wait [command options] [arguments...]

OPTIONS:
   --watch     don't exit after node is synced (default: false)
   --help, -h  show help
```

### lotus sync mark-bad
```
NAME:
   lotus sync mark-bad - Mark the given block as bad, will prevent syncing to a chain that contains it

USAGE:
   lotus sync mark-bad [command options] [blockCid]

OPTIONS:
   --help, -h  show help
```

### lotus sync unmark-bad
```
NAME:
   lotus sync unmark-bad - Unmark the given block as bad, makes it possible to sync to a chain containing it

USAGE:
   lotus sync unmark-bad [command options] [blockCid]

OPTIONS:
   --all       drop the entire bad block cache (default: false)
   --help, -h  show help
```

### lotus sync check-bad
```
NAME:
   lotus sync check-bad - check if the given block was marked bad, and for what reason

USAGE:
   lotus sync check-bad [command options] [blockCid]

OPTIONS:
   --help, -h  show help
```

### lotus sync checkpoint
```
NAME:
   lotus sync checkpoint - mark a certain tipset as checkpointed; the node will never fork away from this tipset

USAGE:
   lotus sync checkpoint [command options] [tipsetKey]

OPTIONS:
   --epoch value  checkpoint the tipset at the given epoch (default: 0)
   --help, -h     show help
```

## lotus status
```
NAME:
   lotus status - Check node status

USAGE:
   lotus status [command options] [arguments...]

CATEGORY:
   STATUS

OPTIONS:
   --chain     include chain health status (default: false)
   --help, -h  show help
```<|MERGE_RESOLUTION|>--- conflicted
+++ resolved
@@ -74,15 +74,10 @@
    --api-max-req-size value  maximum API request size accepted by the JSON RPC server (default: 0)
    --restore value           restore from backup file
    --restore-config value    config file to use when restoring from backup
-<<<<<<< HEAD
    --slash-consensus         Report consensus fault (default: false)
    --slasher-sender value    optionally specify the account to report consensus from
    --slashdb-dir value       (default: "slash watch db dir path")
    --help, -h                show help (default: false)
-   
-=======
-   --help, -h                show help
->>>>>>> 594c52b9
 ```
 
 ### lotus daemon stop
